from __future__ import annotations

import typing

from _pytest.terminal import TerminalReporter

if typing.TYPE_CHECKING:
    from typing import Any

    from _pytest.config import Config
    from _pytest.config.argparsing import Parser
    from _pytest.reports import TestReport


def add_options(parser: Parser) -> None:
    group = parser.getgroup("terminal reporting", "reporting", after="general")
    group._addoption(
        "--gherkin-terminal-reporter",
        action="store_true",
        dest="gherkin_terminal_reporter",
        default=False,
        help="enable gherkin output",
    )


def configure(config: Config) -> None:
    if config.option.gherkin_terminal_reporter:
        # Get the standard terminal reporter plugin and replace it with our
        current_reporter = config.pluginmanager.getplugin("terminalreporter")
        if current_reporter.__class__ != TerminalReporter:
            raise Exception(
                "gherkin-terminal-reporter is not compatible with any other terminal reporter."
                "You can use only one terminal reporter."
                "Currently '{0}' is used."
                "Please decide to use one by deactivating {0} or gherkin-terminal-reporter.".format(
                    current_reporter.__class__
                )
            )
        gherkin_reporter = GherkinTerminalReporter(config)
        config.pluginmanager.unregister(current_reporter)
        config.pluginmanager.register(gherkin_reporter, "terminalreporter")
        if config.pluginmanager.getplugin("dsession"):
            raise Exception("gherkin-terminal-reporter is not compatible with 'xdist' plugin.")


class GherkinTerminalReporter(TerminalReporter):
    def __init__(self, config: Config) -> None:
        super().__init__(config)

    def pytest_runtest_logreport(self, report: TestReport) -> Any:
        rep = report
        res = self.config.hook.pytest_report_teststatus(report=rep, config=self.config)
        cat, letter, word = res

        if not letter and not word:
            # probably passed setup/teardown
            return None

        if isinstance(word, tuple):
            word, word_markup = word
        else:
            if rep.passed:
                word_markup = {"green": True}
            elif rep.failed:
                word_markup = {"red": True}
            elif rep.skipped:
                word_markup = {"yellow": True}
        scenario_markup = word_markup

<<<<<<< HEAD
        if self.verbosity <= 0:
            return super().pytest_runtest_logreport(rep)
        elif self.verbosity == 1:
            if hasattr(report, "scenario"):
                self.ensure_newline()
                self._tw.write("Feature: ", **feature_markup)
                self._tw.write(report.scenario["feature"]["name"], **feature_markup)
                self._tw.write("\n")
                self._tw.write("    Scenario: ", **scenario_markup)
                self._tw.write(report.scenario["name"], **scenario_markup)
                self._tw.write(" ")
                self._tw.write(word, **word_markup)
                self._tw.write("\n")
            else:
                return super().pytest_runtest_logreport(rep)
        elif self.verbosity > 1:
            if hasattr(report, "scenario"):
                self.ensure_newline()
                self._tw.write("Feature: ", **feature_markup)
                self._tw.write(report.scenario["feature"]["name"], **feature_markup)
                self._tw.write("\n")
                self._tw.write("    Scenario: ", **scenario_markup)
                self._tw.write(report.scenario["name"], **scenario_markup)
                self._tw.write("\n")
                for step in report.scenario["steps"]:
                    self._tw.write(f"        {step['keyword']} {step['name']}\n", **scenario_markup)
                self._tw.write("    " + word, **word_markup)
                self._tw.write("\n\n")
            else:
                return super().pytest_runtest_logreport(rep)
        self.stats.setdefault(cat, []).append(rep)
        return None
=======
        if self.verbosity <= 0 or not hasattr(report, "scenario"):
            return super().pytest_runtest_logreport(report)

        scenario = report.scenario
        self.ensure_newline()
        self._tw.write(f"Feature: {scenario['feature']['name']}\n", blue=True)
        self._tw.write(f"    Scenario: {scenario['name']}", **scenario_markup)
        if self.verbosity > 1:
            self._tw.write("\n")
            has_already_failed = False
            for step in scenario["steps"]:
                step_markup = {"red" if step["failed"] else "green": True}
                # Highlight first failed step
                if step["failed"] and not has_already_failed:
                    step_markup["bold"] = True
                    has_already_failed = True
                step_status_text = "(FAILED)" if step["failed"] else "(PASSED)"
                self._tw.write(f"        {step['keyword']} {step['name']} {step_status_text}\n", **step_markup)
        self._tw.write(f"    {word}\n", **word_markup)
        self.stats.setdefault(cat, []).append(rep)
>>>>>>> 350a3b41
<|MERGE_RESOLUTION|>--- conflicted
+++ resolved
@@ -67,40 +67,6 @@
                 word_markup = {"yellow": True}
         scenario_markup = word_markup
 
-<<<<<<< HEAD
-        if self.verbosity <= 0:
-            return super().pytest_runtest_logreport(rep)
-        elif self.verbosity == 1:
-            if hasattr(report, "scenario"):
-                self.ensure_newline()
-                self._tw.write("Feature: ", **feature_markup)
-                self._tw.write(report.scenario["feature"]["name"], **feature_markup)
-                self._tw.write("\n")
-                self._tw.write("    Scenario: ", **scenario_markup)
-                self._tw.write(report.scenario["name"], **scenario_markup)
-                self._tw.write(" ")
-                self._tw.write(word, **word_markup)
-                self._tw.write("\n")
-            else:
-                return super().pytest_runtest_logreport(rep)
-        elif self.verbosity > 1:
-            if hasattr(report, "scenario"):
-                self.ensure_newline()
-                self._tw.write("Feature: ", **feature_markup)
-                self._tw.write(report.scenario["feature"]["name"], **feature_markup)
-                self._tw.write("\n")
-                self._tw.write("    Scenario: ", **scenario_markup)
-                self._tw.write(report.scenario["name"], **scenario_markup)
-                self._tw.write("\n")
-                for step in report.scenario["steps"]:
-                    self._tw.write(f"        {step['keyword']} {step['name']}\n", **scenario_markup)
-                self._tw.write("    " + word, **word_markup)
-                self._tw.write("\n\n")
-            else:
-                return super().pytest_runtest_logreport(rep)
-        self.stats.setdefault(cat, []).append(rep)
-        return None
-=======
         if self.verbosity <= 0 or not hasattr(report, "scenario"):
             return super().pytest_runtest_logreport(report)
 
@@ -121,4 +87,4 @@
                 self._tw.write(f"        {step['keyword']} {step['name']} {step_status_text}\n", **step_markup)
         self._tw.write(f"    {word}\n", **word_markup)
         self.stats.setdefault(cat, []).append(rep)
->>>>>>> 350a3b41
+        return None