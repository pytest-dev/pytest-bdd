--- conflicted
+++ resolved
@@ -175,26 +175,19 @@
             if arg not in function_args:
                 function_args.append(arg)
 
-<<<<<<< HEAD
         if sync:
 
             @pytest.mark.usefixtures(*function_args)
             def scenario_wrapper(request):
                 await_(_execute_scenario, feature, scenario, request, sync)
-                return fn(*[request.getfixturevalue(arg) for arg in args])
+                return fn(*(request.getfixturevalue(arg) for arg in args))
 
         else:
 
             @pytest.mark.usefixtures(*function_args)
             async def scenario_wrapper(request):
                 await _execute_scenario(feature, scenario, request, sync)
-                return await fn(*[request.getfixturevalue(arg) for arg in args])
-=======
-        @pytest.mark.usefixtures(*function_args)
-        def scenario_wrapper(request):
-            _execute_scenario(feature, scenario, request)
-            return fn(*(request.getfixturevalue(arg) for arg in args))
->>>>>>> 3dce929a
+                return await fn(*(request.getfixturevalue(arg) for arg in args))
 
         for param_set in scenario.get_params():
             if param_set:
