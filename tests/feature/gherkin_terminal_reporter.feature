--- conflicted
+++ resolved
@@ -43,15 +43,10 @@
 
   Scenario Outline: Should step parameters be replaced by their values
     Given there is gherkin scenario outline implemented
-<<<<<<< HEAD
-    When tests are run with <gherkin_options>
+    When I run tests with <gherkin_options>
     Then output must contain parameters values
 
     Examples:
     | gherkin_options                                                    |
     |  --gherkin-terminal-reporter-expanded                              |
-    |  --gherkin-terminal-reporter --gherkin-terminal-reporter-expanded  |
-=======
-    When I run tests with step expanded mode
-    Then output must contain parameters values
->>>>>>> b3370c3c
+    |  --gherkin-terminal-reporter --gherkin-terminal-reporter-expanded  |