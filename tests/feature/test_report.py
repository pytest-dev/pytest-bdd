"""Test scenario reporting."""
import textwrap
import pytest


class equals_any(object):

    """Helper object comparison to which is always 'equal'."""

    def __init__(self, type=None):
        self.type = type

    def __eq__(self, other):
        return isinstance(other, self.type) if self.type else True

    def __cmp__(self, other):
        return 0 if (isinstance(other, self.type) if self.type else False) else -1


string = type(u"")


def test_step_trace(testdir):
    """Test step trace."""
    testdir.makefile(
        ".ini",
        pytest=textwrap.dedent(
            """
    [pytest]
    markers =
        feature-tag
        scenario-passing-tag
        scenario-failing-tag
    """
        ),
    )
    feature = testdir.makefile(
        ".feature",
        test=textwrap.dedent(
            """
    @feature-tag
    Feature: One passing scenario, one failing scenario

        @scenario-passing-tag
        Scenario: Passing
            Given a passing step
            And some other passing step

        @scenario-failing-tag
        Scenario: Failing
            Given a passing step
            And a failing step

        Scenario Outline: Outlined
            Given there are <start> cucumbers
            When I eat <eat> cucumbers
            Then I should have <left> cucumbers

            Examples:
            | start | eat | left |
            |  12   |  5  |  7   |
            |  5    |  4  |  1   |
    """
        ),
    )
    relpath = feature.relto(testdir.tmpdir.dirname)
    testdir.makepyfile(
        textwrap.dedent(
            """
        import pytest
        from pytest_bdd import given, when, then, scenarios

        @given('a passing step')
        def a_passing_step():
            return 'pass'

        @given('some other passing step')
        def some_other_passing_step():
            return 'pass'

        @given('a failing step')
        def a_failing_step():
            raise Exception('Error')

        @given('there are <start> cucumbers')
        def start_cucumbers(start):
            assert isinstance(start, int)
            return dict(start=start)


        @when('I eat <eat> cucumbers')
        def eat_cucumbers(start_cucumbers, eat):
            assert isinstance(eat, float)
            start_cucumbers['eat'] = eat


        @then('I should have <left> cucumbers')
        def should_have_left_cucumbers(start_cucumbers, start, eat, left):
            assert isinstance(left, str)
            assert start - eat == int(left)
            assert start_cucumbers['start'] == start
            assert start_cucumbers['eat'] == eat

        scenarios('test.feature', example_converters=dict(start=int, eat=float, left=str))
    """
        )
    )
    result = testdir.inline_run("-vvl")
    assert result.ret
    report = result.matchreport("test_passing", when="call").scenario
    expected = {
        "feature": {
            "description": u"",
            "filename": feature.strpath,
            "line_number": 2,
            "name": u"One passing scenario, one failing scenario",
            "rel_filename": relpath,
            "tags": [u"feature-tag"],
        },
        "line_number": 5,
        "name": u"Passing",
        "steps": [
            {
                "duration": equals_any(float),
                "failed": False,
                "keyword": "Given",
                "line_number": 6,
                "name": u"a passing step",
                "type": "given",
            },
            {
                "duration": equals_any(float),
                "failed": False,
                "keyword": "And",
                "line_number": 7,
                "name": u"some other passing step",
                "type": "given",
            },
        ],
        "tags": [u"scenario-passing-tag"],
        "examples": [],
        "example_kwargs": {},
    }

    assert report == expected

    report = result.matchreport("test_failing", when="call").scenario
    expected = {
        "feature": {
            "description": u"",
            "filename": feature.strpath,
            "line_number": 2,
            "name": u"One passing scenario, one failing scenario",
            "rel_filename": relpath,
            "tags": [u"feature-tag"],
        },
        "line_number": 10,
        "name": u"Failing",
        "steps": [
            {
                "duration": equals_any(float),
                "failed": False,
                "keyword": "Given",
                "line_number": 11,
                "name": u"a passing step",
                "type": "given",
            },
            {
                "duration": equals_any(float),
                "failed": True,
                "keyword": "And",
                "line_number": 12,
                "name": u"a failing step",
                "type": "given",
            },
        ],
        "tags": [u"scenario-failing-tag"],
        "examples": [],
        "example_kwargs": {},
    }
    assert report == expected

    report = result.matchreport("test_outlined[12-5.0-7]", when="call").scenario
    expected = {
        "feature": {
            "description": u"",
            "filename": feature.strpath,
            "line_number": 2,
            "name": u"One passing scenario, one failing scenario",
            "rel_filename": relpath,
            "tags": [u"feature-tag"],
        },
        "line_number": 14,
        "name": u"Outlined",
        "steps": [
            {
                "duration": equals_any(float),
                "failed": False,
                "keyword": "Given",
                "line_number": 15,
                "name": u"there are <start> cucumbers",
                "type": "given",
            },
            {
                "duration": equals_any(float),
                "failed": False,
                "keyword": "When",
                "line_number": 16,
                "name": u"I eat <eat> cucumbers",
                "type": "when",
            },
            {
                "duration": equals_any(float),
                "failed": False,
                "keyword": "Then",
                "line_number": 17,
                "name": u"I should have <left> cucumbers",
                "type": "then",
            },
        ],
        "tags": [],
        "examples": [
            {
                "line_number": 19,
                "name": None,
                "row_index": 0,
                "rows": [["start", "eat", "left"], [[12, 5.0, "7"], [5, 4.0, "1"]]],
            }
        ],
        "example_kwargs": {"eat": "5.0", "left": "7", "start": "12"},
    }
    assert report == expected

    report = result.matchreport("test_outlined[5-4.0-1]", when="call").scenario
    expected = {
        "feature": {
            "description": u"",
            "filename": feature.strpath,
            "line_number": 2,
            "name": u"One passing scenario, one failing scenario",
            "rel_filename": relpath,
            "tags": [u"feature-tag"],
        },
        "line_number": 14,
        "name": u"Outlined",
        "steps": [
            {
                "duration": equals_any(float),
                "failed": False,
                "keyword": "Given",
                "line_number": 15,
                "name": u"there are <start> cucumbers",
                "type": "given",
            },
            {
                "duration": equals_any(float),
                "failed": False,
                "keyword": "When",
                "line_number": 16,
                "name": u"I eat <eat> cucumbers",
                "type": "when",
            },
            {
                "duration": equals_any(float),
                "failed": False,
                "keyword": "Then",
                "line_number": 17,
                "name": u"I should have <left> cucumbers",
                "type": "then",
            },
        ],
        "tags": [],
        "examples": [
            {
                "line_number": 19,
                "name": None,
                "row_index": 1,
                "rows": [["start", "eat", "left"], [[12, 5.0, "7"], [5, 4.0, "1"]]],
            }
        ],
        "example_kwargs": {"eat": "4.0", "left": "1", "start": "5"},
    }
    assert report == expected


def test_complex_types(testdir):
    """Test serialization of the complex types."""
<<<<<<< HEAD
    try:
        import execnet.gateway_base
    except ImportError:
        pytest.skip("Execnet not installed")

    testdir.makefile('.feature', test=textwrap.dedent("""
=======
    testdir.makefile(
        ".feature",
        test=textwrap.dedent(
            """
>>>>>>> f4dce040
    Feature: Report serialization containing parameters of complex types

        Scenario: Complex
            Given there is a coordinate <point>

            Examples:
            |  point  |
            |  10,20  |
    """
        ),
    )
    testdir.makepyfile(
        textwrap.dedent(
            """
        import pytest
        from pytest_bdd import given, when, then, scenario

        class Point(object):

            def __init__(self, x, y):
                self.x = x
                self.y = y

            @classmethod
            def parse(cls, value):
                return cls(*(int(x) for x in value.split(',')))

        class Alien(object):
            pass

        @given('there is a coordinate <point>')
        def point(point):
            assert isinstance(point, Point)
            return point


        @pytest.mark.parametrize('alien', [Alien()])
        @scenario('test.feature', 'Complex', example_converters=dict(point=Point.parse))
        def test_complex(alien):
            pass

    """
        )
    )
    result = testdir.inline_run("-vvl")
    report = result.matchreport("test_complex[point0-alien0]", when="call")
    assert execnet.gateway_base.dumps(report.item)
    assert execnet.gateway_base.dumps(report.scenario)<|MERGE_RESOLUTION|>--- conflicted
+++ resolved
@@ -285,27 +285,23 @@
 
 def test_complex_types(testdir):
     """Test serialization of the complex types."""
-<<<<<<< HEAD
     try:
         import execnet.gateway_base
     except ImportError:
         pytest.skip("Execnet not installed")
 
-    testdir.makefile('.feature', test=textwrap.dedent("""
-=======
     testdir.makefile(
         ".feature",
         test=textwrap.dedent(
             """
->>>>>>> f4dce040
     Feature: Report serialization containing parameters of complex types
 
-        Scenario: Complex
-            Given there is a coordinate <point>
-
-            Examples:
-            |  point  |
-            |  10,20  |
+    Scenario: Complex
+        Given there is a coordinate <point>
+
+        Examples:
+        |  point  |
+        |  10,20  |
     """
         ),
     )
