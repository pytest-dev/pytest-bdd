--- conflicted
+++ resolved
@@ -2,12 +2,7 @@
 
 import textwrap
 
-<<<<<<< HEAD
-import pytest
-from packaging.version import Version
-=======
-from tests.utils import assert_outcomes
->>>>>>> 04082186
+from tests.utils import assert_outcomes, PYTEST_6
 
 
 def test_scenario_not_found(testdir):
@@ -121,7 +116,7 @@
 
 
 @pytest.mark.skipif(
-    Version(pytest.__version__) < Version('6'),
+    not PYTEST_6,
     reason="--import-mode not supported on this pytest version",
 )
 @pytest.mark.parametrize('import_mode', [None, 'prepend', 'importlib', 'append'])
