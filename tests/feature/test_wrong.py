--- conflicted
+++ resolved
@@ -37,8 +37,6 @@
     sc = scenario(feature, scenario_name)
     with pytest.raises(FeatureError):
         sc(request)
-<<<<<<< HEAD
-=======
     # TODO: assert the exception args from parameters
 
 
@@ -59,23 +57,10 @@
     with pytest.raises(StepTypeError) as excinfo:
         sc(request)
     excinfo  # TODO: assert the exception args from parameters
->>>>>>> 53e65633
 
 
 def test_verbose_output(request):
     """Test verbose output of failed feature scenario"""
-<<<<<<< HEAD
-    sc = scenario('wrong.feature', 'When after then')
-    try:
-        sc(request)
-    except FeatureError as excinfo:
-        msg, number_of_line, line, prev_mode, mode = excinfo.args
-
-        assert number_of_line == 4
-        assert line == 'When I do it again'
-        assert prev_mode == 'then'
-        assert mode == 'when'
-=======
     sc = scenario('when_after_then.feature', 'When after then')
     with pytest.raises(FeatureError) as excinfo:
         sc(request)
@@ -83,5 +68,4 @@
     msg, line_number, line = excinfo.value.args
 
     assert line_number == 4
-    assert line == 'When I do it again'
->>>>>>> 53e65633
+    assert line == 'When I do it again'