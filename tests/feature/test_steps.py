import pytest

from pytest_bdd import scenario, given, when, then
from pytest_bdd.scenario import GivenAlreadyUsed


test_steps = scenario('steps.feature', 'Executed step by step')


@given('I have a foo fixture with value "foo"')
def foo():
    return 'foo'


@given('there is a list')
def results():
    return []


@when('I append 1 to the list')
def append_1(results):
    results.append(1)


@when('I append 2 to the list')
def append_2(results):
    results.append(2)


@when('I append 3 to the list')
def append_3(results):
    results.append(3)


@then('foo should have value "foo"')
def foo_is_foo(foo):
    assert foo == 'foo'


@then('the list should be [1, 2, 3]')
def check_results(results):
    assert results == [1, 2, 3]


test_when_first = scenario('steps.feature', 'When step can be the first')


@when('I do nothing')
def do_nothing():
    pass


@then('I make no mistakes')
def no_errors():
    assert True


test_then_after_given = scenario('steps.feature', 'Then step can follow Given step')


@given('xyz')
def xyz():
    """Used in the test_same_step_name."""
    return

test_conftest = scenario('steps.feature', 'All steps are declared in the conftest')


def test_multiple_given(request):
    """Using the same given fixture raises an error."""
    test = scenario(
        'steps.feature',
        'Using the same given fixture raises an error',
    )
    with pytest.raises(GivenAlreadyUsed):
        test(request)


<<<<<<< HEAD
def test_step_trace(testdir):
    """Test step trace."""
    testdir.makefile('.feature', test="""
    Scenario: When step has failure
=======
def test_step_hooks(testdir):
    """When step fails."""
    testdir.makefile('.feature', test="""
    Scenario: When step has hook on failure
>>>>>>> 652ab40f
        Given I have a bar
        When it fails

    Scenario: When step is not found
        Given not found

    Scenario: When step validation error happens
        Given foo
        And foo
    """)
    testdir.makepyfile("""
        from pytest_bdd import given, when, scenario

        @given('I have a bar')
        def i_have_bar():
            return 'bar'

        @when('it fails')
        def when_it_fails():
            raise Exception('when fails')

<<<<<<< HEAD
        test_when_fails_inline = scenario('test.feature', 'When step has failure')

        @scenario('test.feature', 'When step has failure')
        def test_when_fails_decorated():
            pass

        test_when_not_found = scenario('test.feature', 'When step is not found')
=======
        @scenario('test.feature', 'When step has hook on failure')
        def test_when_fails():
            pass

        @scenario('test.feature', 'When step is not found')
        def test_when_not_found():
            pass
>>>>>>> 652ab40f

        @when('foo')
        def foo():
            return 'foo'

<<<<<<< HEAD
        test_when_step_validation_error = scenario('test.feature', 'When step validation error happens')
    """)
    result = testdir.runpytest('-k test_when_fails_inline', '-vv')
    assert result.ret == 1
    result.stdout.fnmatch_lines('test_step_trace.py:*: test_when_fails_inline FAILED')
    assert 'INTERNALERROR' not in result.stdout.str()

    result = testdir.runpytest('-k test_when_fails_decorated', '-vv')
    assert result.ret == 1
    result.stdout.fnmatch_lines('test_step_trace.py:*: test_when_fails_decorated FAILED')
    assert 'INTERNALERROR' not in result.stdout.str()

    result = testdir.runpytest('-k test_when_not_found', '-vv')
    assert result.ret == 1
    result.stdout.fnmatch_lines('test_step_trace.py:*: test_when_not_found FAILED')
    assert 'INTERNALERROR' not in result.stdout.str()

    result = testdir.runpytest('-k test_when_step_validation_error', '-vv')
    assert result.ret == 1
    result.stdout.fnmatch_lines('test_step_trace.py:*: test_when_step_validation_error FAILED')
    assert 'INTERNALERROR' not in result.stdout.str()
=======
        @scenario('test.feature', 'When step validation error happens')
        def test_when_step_validation_error():
            pass
    """)
    reprec = testdir.inline_run("-k test_when_fails")
    assert reprec.ret == 1

    calls = reprec.getcalls("pytest_bdd_before_step")
    assert calls[0].request

    calls = reprec.getcalls("pytest_bdd_after_step")
    assert calls[0].request

    calls = reprec.getcalls("pytest_bdd_step_error")
    assert calls[0].request

    reprec = testdir.inline_run("-k test_when_not_found")
    assert reprec.ret == 3

    calls = reprec.getcalls("pytest_bdd_step_func_lookup_error")
    assert calls[0].request

    reprec = testdir.inline_run("-k test_when_step_validation_error")
    assert reprec.ret == 3
>>>>>>> 652ab40f
<|MERGE_RESOLUTION|>--- conflicted
+++ resolved
@@ -76,17 +76,10 @@
         test(request)
 
 
-<<<<<<< HEAD
-def test_step_trace(testdir):
-    """Test step trace."""
-    testdir.makefile('.feature', test="""
-    Scenario: When step has failure
-=======
 def test_step_hooks(testdir):
     """When step fails."""
     testdir.makefile('.feature', test="""
     Scenario: When step has hook on failure
->>>>>>> 652ab40f
         Given I have a bar
         When it fails
 
@@ -108,15 +101,6 @@
         def when_it_fails():
             raise Exception('when fails')
 
-<<<<<<< HEAD
-        test_when_fails_inline = scenario('test.feature', 'When step has failure')
-
-        @scenario('test.feature', 'When step has failure')
-        def test_when_fails_decorated():
-            pass
-
-        test_when_not_found = scenario('test.feature', 'When step is not found')
-=======
         @scenario('test.feature', 'When step has hook on failure')
         def test_when_fails():
             pass
@@ -124,35 +108,11 @@
         @scenario('test.feature', 'When step is not found')
         def test_when_not_found():
             pass
->>>>>>> 652ab40f
 
         @when('foo')
         def foo():
             return 'foo'
 
-<<<<<<< HEAD
-        test_when_step_validation_error = scenario('test.feature', 'When step validation error happens')
-    """)
-    result = testdir.runpytest('-k test_when_fails_inline', '-vv')
-    assert result.ret == 1
-    result.stdout.fnmatch_lines('test_step_trace.py:*: test_when_fails_inline FAILED')
-    assert 'INTERNALERROR' not in result.stdout.str()
-
-    result = testdir.runpytest('-k test_when_fails_decorated', '-vv')
-    assert result.ret == 1
-    result.stdout.fnmatch_lines('test_step_trace.py:*: test_when_fails_decorated FAILED')
-    assert 'INTERNALERROR' not in result.stdout.str()
-
-    result = testdir.runpytest('-k test_when_not_found', '-vv')
-    assert result.ret == 1
-    result.stdout.fnmatch_lines('test_step_trace.py:*: test_when_not_found FAILED')
-    assert 'INTERNALERROR' not in result.stdout.str()
-
-    result = testdir.runpytest('-k test_when_step_validation_error', '-vv')
-    assert result.ret == 1
-    result.stdout.fnmatch_lines('test_step_trace.py:*: test_when_step_validation_error FAILED')
-    assert 'INTERNALERROR' not in result.stdout.str()
-=======
         @scenario('test.feature', 'When step validation error happens')
         def test_when_step_validation_error():
             pass
@@ -177,4 +137,63 @@
 
     reprec = testdir.inline_run("-k test_when_step_validation_error")
     assert reprec.ret == 3
->>>>>>> 652ab40f
+
+
+def test_step_trace(testdir):
+    """Test step trace."""
+    testdir.makefile('.feature', test="""
+    Scenario: When step has failure
+        Given I have a bar
+        When it fails
+
+    Scenario: When step is not found
+        Given not found
+
+    Scenario: When step validation error happens
+        Given foo
+        And foo
+    """)
+    testdir.makepyfile("""
+        from pytest_bdd import given, when, scenario
+
+        @given('I have a bar')
+        def i_have_bar():
+            return 'bar'
+
+        @when('it fails')
+        def when_it_fails():
+            raise Exception('when fails')
+
+        test_when_fails_inline = scenario('test.feature', 'When step has failure')
+
+        @scenario('test.feature', 'When step has failure')
+        def test_when_fails_decorated():
+            pass
+
+        test_when_not_found = scenario('test.feature', 'When step is not found')
+
+        @when('foo')
+        def foo():
+            return 'foo'
+
+        test_when_step_validation_error = scenario('test.feature', 'When step validation error happens')
+    """)
+    result = testdir.runpytest('-k test_when_fails_inline', '-vv')
+    assert result.ret == 1
+    result.stdout.fnmatch_lines('test_step_trace.py:*: test_when_fails_inline FAILED')
+    assert 'INTERNALERROR' not in result.stdout.str()
+
+    result = testdir.runpytest('-k test_when_fails_decorated', '-vv')
+    assert result.ret == 1
+    result.stdout.fnmatch_lines('test_step_trace.py:*: test_when_fails_decorated FAILED')
+    assert 'INTERNALERROR' not in result.stdout.str()
+
+    result = testdir.runpytest('-k test_when_not_found', '-vv')
+    assert result.ret == 1
+    result.stdout.fnmatch_lines('test_step_trace.py:*: test_when_not_found FAILED')
+    assert 'INTERNALERROR' not in result.stdout.str()
+
+    result = testdir.runpytest('-k test_when_step_validation_error', '-vv')
+    assert result.ret == 1
+    result.stdout.fnmatch_lines('test_step_trace.py:*: test_when_step_validation_error FAILED')
+    assert 'INTERNALERROR' not in result.stdout.str()