--- conflicted
+++ resolved
@@ -17,13 +17,10 @@
 
 
 Some description goes here."""
-<<<<<<< HEAD
+    )
     assert test.__scenario__.description == """Also, the scenario can have a description.
 
 It goes here between the scenario name
 and the first step."""
-=======
-    )
->>>>>>> f3b92bd2
 
     test(request)