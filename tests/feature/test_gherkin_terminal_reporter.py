--- conflicted
+++ resolved
@@ -162,7 +162,6 @@
     return example
 
 
-<<<<<<< HEAD
 @given("there is gherkin scenario that has unicode characters")
 def gherkin_scenario_that_has_unicode_characters(testdir):
     testdir.makefile('.feature', test="""
@@ -242,12 +241,8 @@
     """)
 
 
-@when("tests are run")
-def tests_are_run(testdir, test_execution):
-=======
 @when("I run tests")
 def run_tests(testdir, test_execution):
->>>>>>> 72a87645
     test_execution['regular'] = testdir.runpytest()
     test_execution['gherkin'] = testdir.runpytest('--gherkin-terminal-reporter')
 
