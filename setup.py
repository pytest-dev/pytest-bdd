#!/usr/bin/env python
import codecs
import os
import sys

from setuptools import setup
from setuptools.command.test import test as TestCommand

<<<<<<< HEAD

version = '2.2.0'
=======
import pytest_bdd
>>>>>>> eeae2126


class Tox(TestCommand):
    def finalize_options(self):
        TestCommand.finalize_options(self)
        self.test_args = ['--recreate']
        self.test_suite = True

    def run_tests(self):
        #import here, cause outside the eggs aren't loaded
        import detox.main
        errno = detox.main.main(self.test_args)
        sys.exit(errno)


dirname = os.path.dirname(__file__)

long_description = (
    codecs.open(os.path.join(dirname, 'README.rst'), encoding='utf-8').read() + '\n' +
    codecs.open(os.path.join(dirname, 'CHANGES.rst'), encoding='utf-8').read()
)

setup(
    name='pytest-bdd',
    description='BDD for pytest',
    long_description=long_description,
    author='Oleg Pidsadnyi',
    license='MIT license',
    author_email='oleg.pidsadnyi@gmail.com',
    url='https://github.com/olegpidsadnyi/pytest-bdd',
    version=pytest_bdd.__version__,
    classifiers=[
        'Development Status :: 6 - Mature',
        'Intended Audience :: Developers',
        'License :: OSI Approved :: MIT License',
        'Operating System :: POSIX',
        'Operating System :: Microsoft :: Windows',
        'Operating System :: MacOS :: MacOS X',
        'Topic :: Software Development :: Testing',
        'Topic :: Software Development :: Libraries',
        'Topic :: Utilities',
        'Programming Language :: Python :: 2',
        'Programming Language :: Python :: 3'
    ] + [('Programming Language :: Python :: %s' % x) for x in '2.6 2.7 3.0 3.1 3.2 3.3'.split()],
    cmdclass={'test': Tox},
    install_requires=[
        'pytest',
    ],
    # the following makes a plugin available to py.test
    entry_points={
        'pytest11': [
            'pytest-bdd = pytest_bdd.plugin',
            'pytest-bdd-cucumber-json = pytest_bdd.cucumber_json',
        ],
        'console_scripts': [
            'pytestbdd_migrate_tests = pytest_bdd.scripts:migrate_tests [migrate]'
        ]
    },
    tests_require=['detox'],
    extras_require={
        'migrate': ['glob2']
    },
    packages=['pytest_bdd'],
)<|MERGE_RESOLUTION|>--- conflicted
+++ resolved
@@ -1,4 +1,4 @@
-#!/usr/bin/env python
+"""pytest-bdd package config."""
 import codecs
 import os
 import sys
@@ -6,15 +6,13 @@
 from setuptools import setup
 from setuptools.command.test import test as TestCommand
 
-<<<<<<< HEAD
-
-version = '2.2.0'
-=======
 import pytest_bdd
->>>>>>> eeae2126
 
 
 class Tox(TestCommand):
+
+    """"Custom setup.py test command implementation using tox runner."""
+
     def finalize_options(self):
         TestCommand.finalize_options(self)
         self.test_args = ['--recreate']
