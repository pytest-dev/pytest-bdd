--- conflicted
+++ resolved
@@ -5,14 +5,9 @@
   - "3.5"
   - "3.6"
   - "3.7"
-<<<<<<< HEAD
+  - "3.8-dev"
 
 install: pip install tox tox-travis coveralls
-=======
-  - "3.8-dev"
-
-install: pip install tox tox-travis
->>>>>>> 386ed90c
 
 script: tox --recreate
 
@@ -24,10 +19,6 @@
 notifications:
   email:
     - bubenkoff@gmail.com
-<<<<<<< HEAD
     - oleg.pidsadnyi@gmail.com
   webhooks:
-    - "https://coveralls.io/webhook"  # Tell coveralls that this build has finished. Necessary when using PARALLEL mode
-=======
-    - oleg.pidsadnyi@gmail.com
->>>>>>> 386ed90c
+    - "https://coveralls.io/webhook"  # Tell coveralls that this build has finished. Necessary when using PARALLEL mode