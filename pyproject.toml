--- conflicted
+++ resolved
@@ -51,13 +51,8 @@
 Pygments = "^2.12.0"  # for code-block highlighting
 
 [build-system]
-<<<<<<< HEAD
-requires = ["setuptools>=58", "wheel", "tatsu"]
-build-backend = "setuptools.build_meta"
-=======
 requires = ["poetry-core>=1.0.0"]
 build-backend = "poetry.core.masonry.api"
->>>>>>> e54a320b
 
 [tool.black]
 line-length = 120
