[tox]
distshare = {homedir}/.tox/distshare
envlist = py27-pytestlatest-linters,
          py27-pytest{36,37,38,39,310,4,41,42,43,44,45,46},
          py37-pytest{36,37,38,39,310,4,41,42,43,44,45,46,5,latest},
<<<<<<< HEAD
          py{35,36}-pytestlatest,
=======
          py{35,36,38}-pytestlatest,
>>>>>>> 386ed90c
          py27-pytestlatest-xdist
skip_missing_interpreters = true

[testenv]
setenv =
    PYTHONPATH = {toxinidir}
deps =
    pytestlatest: pytest
    pytest5: pytest~=5.0.0
    pytest46: pytest~=4.6.0
    pytest45: pytest~=4.5.0
    pytest44: pytest~=4.4.0
    pytest43: pytest~=4.3.0
    pytest42: pytest~=4.2.0
    pytest41: pytest~=4.1.0
    pytest4: pytest~=4.0.0
    pytest310: pytest~=3.10.0
    pytest39: pytest~=3.9.0
    pytest38: pytest~=3.8.0
    pytest37: pytest~=3.7.0
    pytest36: pytest~=3.6.0
    -r{toxinidir}/requirements-testing.txt
commands = pytest --junitxml={envlogdir}/junit-{envname}.xml --cov --cov-append --cov=pytest_bdd --cov-branch tests

[testenv:py27-pytestlatest-linters]
commands = pycodestyle pytest_bdd tests

[testenv:py27-pytestlatest-xdist]
deps =
    pytest-xdist
    {[testenv]deps}
<<<<<<< HEAD
commands = {[testenv]commands} -n3 -rfsxX
=======
commands = {[testenv]commands} -n3 -rfsxX

[testenv:py27-pytestlatest-coveralls]
passenv = TRAVIS TRAVIS_JOB_ID TRAVIS_BRANCH
usedevelop = True
changedir = .
deps =
    {[testenv]deps}
    coveralls
commands =
    coverage run --branch --source=pytest_bdd {envbindir}/pytest tests
    coverage report -m
    coveralls
>>>>>>> 386ed90c
<|MERGE_RESOLUTION|>--- conflicted
+++ resolved
@@ -3,11 +3,7 @@
 envlist = py27-pytestlatest-linters,
           py27-pytest{36,37,38,39,310,4,41,42,43,44,45,46},
           py37-pytest{36,37,38,39,310,4,41,42,43,44,45,46,5,latest},
-<<<<<<< HEAD
-          py{35,36}-pytestlatest,
-=======
           py{35,36,38}-pytestlatest,
->>>>>>> 386ed90c
           py27-pytestlatest-xdist
 skip_missing_interpreters = true
 
@@ -39,20 +35,4 @@
 deps =
     pytest-xdist
     {[testenv]deps}
-<<<<<<< HEAD
-commands = {[testenv]commands} -n3 -rfsxX
-=======
-commands = {[testenv]commands} -n3 -rfsxX
-
-[testenv:py27-pytestlatest-coveralls]
-passenv = TRAVIS TRAVIS_JOB_ID TRAVIS_BRANCH
-usedevelop = True
-changedir = .
-deps =
-    {[testenv]deps}
-    coveralls
-commands =
-    coverage run --branch --source=pytest_bdd {envbindir}/pytest tests
-    coverage report -m
-    coveralls
->>>>>>> 386ed90c
+commands = {[testenv]commands} -n3 -rfsxX