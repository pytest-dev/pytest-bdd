--- conflicted
+++ resolved
@@ -1,11 +1,5 @@
 [tox]
 distshare = {homedir}/.tox/distshare
-<<<<<<< HEAD
-envlist = py38-pytestlatest-linters,
-          py39-pytest{43,44,45,46,50,51,52,53,54,60,61,62,70,latest}-coverage,
-          py{36,37,38,310}-pytestlatest-coverage,
-          py39-pytestlatest-xdist-coverage
-=======
 envlist = py310-pytestlatest-linters,
           ; python 3.10 is only supported by pytest >= 6.2.5:
           py310-pytest{62,70,latest}-coverage,
@@ -13,7 +7,6 @@
           py39-pytest{50,51,52,53,54,60,61}-coverage,
           py{37,38,39}-pytestlatest-coverage,
           py310-pytestlatest-xdist-coverage
->>>>>>> 385e6c9b
 skip_missing_interpreters = true
 
 [testenv]
@@ -37,12 +30,8 @@
     -r{toxinidir}/requirements-testing.txt
 commands = {env:_PYTEST_CMD:pytest} {env:_PYTEST_MORE_ARGS:} {posargs:-vvl}
 
-<<<<<<< HEAD
 ; Black doesn't support >py38 now
-[testenv:py38-pytestlatest-linters]
-=======
 [testenv:py310-pytestlatest-linters]
->>>>>>> 385e6c9b
 deps = black==21.12b0
 commands = black --check --verbose setup.py docs pytest_bdd tests
 
