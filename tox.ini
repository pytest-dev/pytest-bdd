--- conflicted
+++ resolved
@@ -1,18 +1,10 @@
 [tox]
 distshare = {homedir}/.tox/distshare
-<<<<<<< HEAD
-envlist = py27-pytestlatest-linters,
+envlist = py37-pytestlatest-linters,
           py27-pytest{36,37,38,39,310,4,41,42,43,44,45,46}-coverage,
           py37-pytest{36,37,38,39,310,4,41,42,43,44,45,46,5,51,latest}-coverage,
           py{35,36,38}-pytestlatest-coverage,
           py27-pytestlatest-xdist-coverage
-=======
-envlist = py37-pytestlatest-linters,
-          py27-pytest{36,37,38,39,310,4,41,42,43,44,45,46},
-          py37-pytest{36,37,38,39,310,4,41,42,43,44,45,46,5,latest},
-          py{35,36,38}-pytestlatest,
-          py27-pytestlatest-xdist
->>>>>>> f4dce040
 skip_missing_interpreters = true
 
 [testenv]
@@ -41,29 +33,6 @@
     -r{toxinidir}/requirements-testing.txt
 commands = {env:_PYTEST_CMD:pytest} {env:_PYTEST_MORE_ARGS:} {posargs:-vvl}
 
-<<<<<<< HEAD
-[testenv:py27-pytestlatest-linters]
-commands = pycodestyle pytest_bdd tests
-=======
 [testenv:py37-pytestlatest-linters]
 deps = black
-commands = black --check --verbose setup.py docs pytest_bdd tests
-
-[testenv:py27-pytestlatest-xdist]
-deps =
-    pytest-xdist
-    {[testenv]deps}
-commands = {[testenv]commands} -n3 -rfsxX
-
-[testenv:py27-pytestlatest-coveralls]
-passenv = TRAVIS TRAVIS_JOB_ID TRAVIS_BRANCH
-usedevelop = True
-changedir = .
-deps =
-    {[testenv]deps}
-    coveralls
-commands =
-    coverage run --branch --source=pytest_bdd {envbindir}/pytest tests
-    coverage report -m
-    coveralls
->>>>>>> f4dce040
+commands = black --check --verbose setup.py docs pytest_bdd tests