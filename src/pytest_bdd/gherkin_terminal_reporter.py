--- conflicted
+++ resolved
@@ -79,20 +79,13 @@
         if self.verbosity <= 0 or scenario is None:
             return super().pytest_runtest_logreport(rep)
 
-        rule = report.scenario.get("rule")
+        rule = scenario.get("rule")
         indent = "    " if rule else ""
 
         if self.verbosity == 1:
             self.ensure_newline()
-<<<<<<< HEAD
-            self._tw.write("Feature: ", **feature_markup)
+            self._tw.write(f"{scenario['feature']['keyword']}: ", **feature_markup)
             self._tw.write(scenario["feature"]["name"], **feature_markup)
-            self._tw.write("\n")
-            self._tw.write("    Scenario: ", **scenario_markup)
-            self._tw.write(scenario["name"], **scenario_markup)
-=======
-            self._tw.write(f"{report.scenario['feature']['keyword']}: ", **feature_markup)
-            self._tw.write(report.scenario["feature"]["name"], **feature_markup)
             self._tw.write("\n")
 
             if rule and rule["name"] != self.current_rule:
@@ -101,27 +94,15 @@
                 self._tw.write("\n")
                 self.current_rule = rule["name"]
 
-            self._tw.write(f"{indent}    {report.scenario['keyword']}: ", **scenario_markup)
-            self._tw.write(report.scenario["name"], **scenario_markup)
->>>>>>> 1e5595b3
+            self._tw.write(f"{indent}    {scenario['keyword']}: ", **scenario_markup)
+            self._tw.write(scenario["name"], **scenario_markup)
             self._tw.write(" ")
             self._tw.write(word, **word_markup)
             self._tw.write("\n")
         elif self.verbosity > 1:
             self.ensure_newline()
-<<<<<<< HEAD
-            self._tw.write("Feature: ", **feature_markup)
+            self._tw.write(f"{scenario['feature']['keyword']}: ", **feature_markup)
             self._tw.write(scenario["feature"]["name"], **feature_markup)
-            self._tw.write("\n")
-            self._tw.write("    Scenario: ", **scenario_markup)
-            self._tw.write(scenario["name"], **scenario_markup)
-            self._tw.write("\n")
-            for step in scenario["steps"]:
-                self._tw.write(f"        {step['keyword']} {step['name']}\n", **scenario_markup)
-            self._tw.write(f"    {word}", **word_markup)
-=======
-            self._tw.write(f"{report.scenario['feature']['keyword']}: ", **feature_markup)
-            self._tw.write(report.scenario["feature"]["name"], **feature_markup)
             self._tw.write("\n")
 
             if rule and rule["name"] != self.current_rule:
@@ -130,13 +111,12 @@
                 self._tw.write("\n")
                 self.current_rule = rule["name"]
 
-            self._tw.write(f"{indent}    {report.scenario['keyword']}: ", **scenario_markup)
-            self._tw.write(report.scenario["name"], **scenario_markup)
+            self._tw.write(f"{indent}    {scenario['keyword']}: ", **scenario_markup)
+            self._tw.write(scenario["name"], **scenario_markup)
             self._tw.write("\n")
-            for step in report.scenario["steps"]:
+            for step in scenario["steps"]:
                 self._tw.write(f"{indent}        {step['keyword']} {step['name']}\n", **scenario_markup)
             self._tw.write(f"{indent}    {word}", **word_markup)
->>>>>>> 1e5595b3
             self._tw.write("\n\n")
 
         self.stats.setdefault(cat, []).append(rep)
