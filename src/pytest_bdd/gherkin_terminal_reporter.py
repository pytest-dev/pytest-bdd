from __future__ import annotations

import typing

from _pytest.terminal import TerminalReporter

if typing.TYPE_CHECKING:
    from typing import Any

    from _pytest.config import Config
    from _pytest.config.argparsing import Parser
    from _pytest.reports import TestReport


INDENT_UNIT = "  "


def get_indent(level: int) -> str:
    """Get the indentation for a given level."""
    return INDENT_UNIT * level


def add_options(parser: Parser) -> None:
    """Add command line option to enable Gherkin terminal reporter."""
    group = parser.getgroup("terminal reporting", "reporting", after="general")
    group._addoption(
        "--gherkin-terminal-reporter",
        action="store_true",
        dest="gherkin_terminal_reporter",
        default=False,
        help="Enable Gherkin style output for terminal reporting.",
    )


def configure(config: Config) -> None:
    """Configure the terminal reporter to use GherkinTerminalReporter if enabled."""
    if config.option.gherkin_terminal_reporter:
        current_reporter = config.pluginmanager.getplugin("terminalreporter")
<<<<<<< HEAD
        # Get the standard terminal reporter plugin and replace it with ours
        if current_reporter.__class__ != TerminalReporter:
            raise Exception(
                "gherkin-terminal-reporter is not compatible with any other terminal reporter."
=======

        if current_reporter.__class__ != TerminalReporter:
            raise Exception(
                f"gherkin-terminal-reporter is not compatible with any other terminal reporter."
>>>>>>> 071bb12d
                f"Currently '{current_reporter.__class__}' is used."
                f"Please deactivate either {current_reporter.__class__} or gherkin-terminal-reporter."
            )

        gherkin_reporter = GherkinTerminalReporter(config)
        config.pluginmanager.unregister(current_reporter)
        config.pluginmanager.register(gherkin_reporter, "terminalreporter")

        if config.pluginmanager.getplugin("dsession"):
            raise Exception("gherkin-terminal-reporter is not compatible with 'xdist' plugin.")


class GherkinTerminalReporter(TerminalReporter):  # type: ignore
    def __init__(self, config: Config) -> None:
        """Initialize GherkinTerminalReporter."""
        super().__init__(config)

    def pytest_runtest_logreport(self, report: TestReport) -> Any:
        """Override log reporting to display Gherkin-style output."""
        res = self.config.hook.pytest_report_teststatus(report=report, config=self.config)
        cat, letter, word = res

        if not letter and not word:
<<<<<<< HEAD
            return None
=======
            return None  # Passed setup/teardown
>>>>>>> 071bb12d

        # Determine color markup based on test outcome
        word_markup = self._get_markup_for_result(report)

        if self.verbosity <= 0 or not hasattr(report, "scenario"):
            return super().pytest_runtest_logreport(report)

        feature_markup = {"blue": True}
        scenario_markup = word_markup

        self.ensure_newline()

        if self.verbosity == 1:
            self._print_summary_report(report, word, feature_markup, scenario_markup, word_markup)
        elif self.verbosity > 1:
            self._print_detailed_report(report, word, feature_markup, scenario_markup, word_markup)

        self.stats.setdefault(cat, []).append(report)
        return None

    @staticmethod
    def _get_markup_for_result(report: TestReport) -> dict[str, bool]:
        """Get color markup based on test result."""
        if report.passed:
            return {"green": True}
        elif report.failed:
            return {"red": True}
        elif report.skipped:
            return {"yellow": True}
        return {}

    def _print_summary_report(
        self, report: TestReport, word: str, feature_markup: dict, scenario_markup: dict, word_markup: dict
    ) -> None:
        """Print a summary-style Gherkin report for a test."""
<<<<<<< HEAD
        base_indent = self._get_indent_for_scenario(report)
=======
        indent = self._get_indent_for_scenario(report)
>>>>>>> 071bb12d

        self._tw.write(f"{report.scenario['feature']['keyword']}: ", **feature_markup)
        self._tw.write(report.scenario["feature"]["name"], **feature_markup)
        self._tw.write("\n")

        if "rule" in report.scenario:
<<<<<<< HEAD
            self._tw.write(f"{base_indent}{report.scenario['rule']['keyword']}: {report.scenario['rule']['name']}\n")

        self._tw.write(f"{base_indent}{get_indent(1)}{report.scenario['keyword']}: ", **scenario_markup)
=======
            self._tw.write(f"    {report.scenario['rule']['keyword']}: {report.scenario['rule']['name']}\n")

        self._tw.write(f"{indent}{report.scenario['keyword']}: ", **scenario_markup)
>>>>>>> 071bb12d
        self._tw.write(report.scenario["name"], **scenario_markup)
        self._tw.write(f" {word}\n", **word_markup)

    def _print_detailed_report(
        self, report: TestReport, word: str, feature_markup: dict, scenario_markup: dict, word_markup: dict
    ) -> None:
        """Print a detailed Gherkin report for a test."""
<<<<<<< HEAD
        base_indent = self._get_indent_for_scenario(report)
=======
        indent = self._get_indent_for_scenario(report)
>>>>>>> 071bb12d

        self._tw.write(f"{report.scenario['feature']['keyword']}: ", **feature_markup)
        self._tw.write(report.scenario["feature"]["name"], **feature_markup)
        self._tw.write("\n")

        if "rule" in report.scenario:
<<<<<<< HEAD
            self._tw.write(f"{base_indent}{report.scenario['rule']['keyword']}: {report.scenario['rule']['name']}\n")

        self._tw.write(f"{base_indent}{get_indent(1)}{report.scenario['keyword']}: ", **scenario_markup)
=======
            self._tw.write(f"    {report.scenario['rule']['keyword']}: {report.scenario['rule']['name']}\n")

        self._tw.write(f"{indent}{report.scenario['keyword']}: ", **scenario_markup)
>>>>>>> 071bb12d
        self._tw.write(report.scenario["name"], **scenario_markup)
        self._tw.write("\n")

        for step in report.scenario["steps"]:
<<<<<<< HEAD
            self._tw.write(f"{base_indent}{get_indent(2)}{step['keyword']} {step['name']}\n", **scenario_markup)

        self._tw.write(f"{word}\n", **word_markup)
=======
            self._tw.write(f"{indent}    {step['keyword']} {step['name']}\n", **scenario_markup)

        self._tw.write(f"{indent}{word}\n", **word_markup)
>>>>>>> 071bb12d
        self._tw.write("\n")

    @staticmethod
    def _get_indent_for_scenario(report: TestReport) -> str:
        """Get the correct indentation based on whether a rule exists."""
<<<<<<< HEAD
        return get_indent(2) if "rule" in report.scenario else get_indent(1)
=======
        if "rule" in report.scenario:
            return "        "  # Indent scenarios/examples under a rule
        return "    "  # No extra indent when there is no rule
>>>>>>> 071bb12d
<|MERGE_RESOLUTION|>--- conflicted
+++ resolved
@@ -36,17 +36,10 @@
     """Configure the terminal reporter to use GherkinTerminalReporter if enabled."""
     if config.option.gherkin_terminal_reporter:
         current_reporter = config.pluginmanager.getplugin("terminalreporter")
-<<<<<<< HEAD
         # Get the standard terminal reporter plugin and replace it with ours
         if current_reporter.__class__ != TerminalReporter:
             raise Exception(
-                "gherkin-terminal-reporter is not compatible with any other terminal reporter."
-=======
-
-        if current_reporter.__class__ != TerminalReporter:
-            raise Exception(
                 f"gherkin-terminal-reporter is not compatible with any other terminal reporter."
->>>>>>> 071bb12d
                 f"Currently '{current_reporter.__class__}' is used."
                 f"Please deactivate either {current_reporter.__class__} or gherkin-terminal-reporter."
             )
@@ -70,11 +63,7 @@
         cat, letter, word = res
 
         if not letter and not word:
-<<<<<<< HEAD
             return None
-=======
-            return None  # Passed setup/teardown
->>>>>>> 071bb12d
 
         # Determine color markup based on test outcome
         word_markup = self._get_markup_for_result(report)
@@ -110,26 +99,16 @@
         self, report: TestReport, word: str, feature_markup: dict, scenario_markup: dict, word_markup: dict
     ) -> None:
         """Print a summary-style Gherkin report for a test."""
-<<<<<<< HEAD
         base_indent = self._get_indent_for_scenario(report)
-=======
-        indent = self._get_indent_for_scenario(report)
->>>>>>> 071bb12d
 
         self._tw.write(f"{report.scenario['feature']['keyword']}: ", **feature_markup)
         self._tw.write(report.scenario["feature"]["name"], **feature_markup)
         self._tw.write("\n")
 
         if "rule" in report.scenario:
-<<<<<<< HEAD
             self._tw.write(f"{base_indent}{report.scenario['rule']['keyword']}: {report.scenario['rule']['name']}\n")
 
         self._tw.write(f"{base_indent}{get_indent(1)}{report.scenario['keyword']}: ", **scenario_markup)
-=======
-            self._tw.write(f"    {report.scenario['rule']['keyword']}: {report.scenario['rule']['name']}\n")
-
-        self._tw.write(f"{indent}{report.scenario['keyword']}: ", **scenario_markup)
->>>>>>> 071bb12d
         self._tw.write(report.scenario["name"], **scenario_markup)
         self._tw.write(f" {word}\n", **word_markup)
 
@@ -137,48 +116,26 @@
         self, report: TestReport, word: str, feature_markup: dict, scenario_markup: dict, word_markup: dict
     ) -> None:
         """Print a detailed Gherkin report for a test."""
-<<<<<<< HEAD
         base_indent = self._get_indent_for_scenario(report)
-=======
-        indent = self._get_indent_for_scenario(report)
->>>>>>> 071bb12d
 
         self._tw.write(f"{report.scenario['feature']['keyword']}: ", **feature_markup)
         self._tw.write(report.scenario["feature"]["name"], **feature_markup)
         self._tw.write("\n")
 
         if "rule" in report.scenario:
-<<<<<<< HEAD
             self._tw.write(f"{base_indent}{report.scenario['rule']['keyword']}: {report.scenario['rule']['name']}\n")
 
         self._tw.write(f"{base_indent}{get_indent(1)}{report.scenario['keyword']}: ", **scenario_markup)
-=======
-            self._tw.write(f"    {report.scenario['rule']['keyword']}: {report.scenario['rule']['name']}\n")
-
-        self._tw.write(f"{indent}{report.scenario['keyword']}: ", **scenario_markup)
->>>>>>> 071bb12d
         self._tw.write(report.scenario["name"], **scenario_markup)
         self._tw.write("\n")
 
         for step in report.scenario["steps"]:
-<<<<<<< HEAD
             self._tw.write(f"{base_indent}{get_indent(2)}{step['keyword']} {step['name']}\n", **scenario_markup)
 
         self._tw.write(f"{word}\n", **word_markup)
-=======
-            self._tw.write(f"{indent}    {step['keyword']} {step['name']}\n", **scenario_markup)
-
-        self._tw.write(f"{indent}{word}\n", **word_markup)
->>>>>>> 071bb12d
         self._tw.write("\n")
 
     @staticmethod
     def _get_indent_for_scenario(report: TestReport) -> str:
         """Get the correct indentation based on whether a rule exists."""
-<<<<<<< HEAD
-        return get_indent(2) if "rule" in report.scenario else get_indent(1)
-=======
-        if "rule" in report.scenario:
-            return "        "  # Indent scenarios/examples under a rule
-        return "    "  # No extra indent when there is no rule
->>>>>>> 071bb12d
+        return get_indent(2) if "rule" in report.scenario else get_indent(1)