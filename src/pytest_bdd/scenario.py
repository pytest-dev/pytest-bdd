"""Scenario implementation.

The pytest will collect the test case and the steps will be executed
line by line.

Example:

test_publish_article = scenario(
    feature_name="publish_article.feature",
    scenario_name="Publishing the article",
)
"""

from __future__ import annotations

import contextlib
import logging
import os
import re
<<<<<<< HEAD
from typing import TYPE_CHECKING, Any, Callable, Iterable, Iterator, TypeVar, cast
from weakref import WeakKeyDictionary
=======
from collections.abc import Iterable, Iterator
from typing import TYPE_CHECKING, Any, Callable, TypeVar, cast
>>>>>>> 1e5595b3

import pytest
from _pytest.fixtures import FixtureDef, FixtureManager, FixtureRequest, call_fixture_func
from typing_extensions import ParamSpec

from . import exceptions
from .compat import getfixturedefs, inject_fixture
from .feature import get_feature, get_features
<<<<<<< HEAD
from .steps import StepFunctionContext, get_step_fixture_name, inject_fixture, step_function_context_registry
from .utils import CONFIG_STACK, get_args, get_caller_module_locals, get_caller_module_path, registry_get_safe
=======
from .steps import StepFunctionContext, get_step_fixture_name
from .utils import CONFIG_STACK, get_args, get_caller_module_locals, get_caller_module_path
>>>>>>> 1e5595b3

if TYPE_CHECKING:
    from _pytest.mark.structures import ParameterSet
    from _pytest.nodes import Node

    from .parser import Feature, Scenario, ScenarioTemplate, Step

T = TypeVar("T")

logger = logging.getLogger(__name__)


PYTHON_REPLACE_REGEX = re.compile(r"\W")
ALPHA_REGEX = re.compile(r"^\d+_*")

scenario_wrapper_template_registry: WeakKeyDictionary[Callable[..., Any], ScenarioTemplate] = WeakKeyDictionary()


def find_fixturedefs_for_step(step: Step, fixturemanager: FixtureManager, node: Node) -> Iterable[FixtureDef[Any]]:
    """Find the fixture defs that can parse a step."""
    # happens to be that _arg2fixturedefs is changed during the iteration so we use a copy
    fixture_def_by_name = list(fixturemanager._arg2fixturedefs.items())
    for fixturename, fixturedefs in fixture_def_by_name:
<<<<<<< HEAD
        for pos, fixturedef in enumerate(fixturedefs):
            step_func_context = step_function_context_registry.get(fixturedef.func)
=======
        for _, fixturedef in enumerate(fixturedefs):
            step_func_context = getattr(fixturedef.func, "_pytest_bdd_step_context", None)
>>>>>>> 1e5595b3
            if step_func_context is None:
                continue

            if step_func_context.type is not None and step_func_context.type != step.type:
                continue

            match = step_func_context.parser.is_matching(step.name)
            if not match:
                continue

            fixturedefs = cast(list[FixtureDef[Any]], getfixturedefs(fixturemanager, fixturename, node) or [])
            if fixturedef not in fixturedefs:
                continue

            yield fixturedef


# Function copied from pytest 8.0 (removed in later versions).
def iterparentnodeids(nodeid: str) -> Iterator[str]:
    """Return the parent node IDs of a given node ID, inclusive.

    For the node ID

        "testing/code/test_excinfo.py::TestFormattedExcinfo::test_repr_source"

    the result would be

        ""
        "testing"
        "testing/code"
        "testing/code/test_excinfo.py"
        "testing/code/test_excinfo.py::TestFormattedExcinfo"
        "testing/code/test_excinfo.py::TestFormattedExcinfo::test_repr_source"

    Note that / components are only considered until the first ::.
    """
    SEP = "/"
    pos = 0
    first_colons: int | None = nodeid.find("::")
    if first_colons == -1:
        first_colons = None
    # The root Session node - always present.
    yield ""
    # Eagerly consume SEP parts until first colons.
    while True:
        at = nodeid.find(SEP, pos, first_colons)
        if at == -1:
            break
        if at > 0:
            yield nodeid[:at]
        pos = at + len(SEP)
    # Eagerly consume :: parts.
    while True:
        at = nodeid.find("::", pos)
        if at == -1:
            break
        if at > 0:
            yield nodeid[:at]
        pos = at + len("::")
    # The node ID itself.
    if nodeid:
        yield nodeid


@contextlib.contextmanager
def inject_fixturedefs_for_step(step: Step, fixturemanager: FixtureManager, node: Node) -> Iterator[None]:
    """Inject fixture definitions that can parse a step.

    We fist iterate over all the fixturedefs that can parse the step.

    Then we sort them by their "path" (list of parent IDs) so that we respect the fixture scoping rules.

    Finally, we inject them into the request.
    """
    bdd_name = get_step_fixture_name(step=step)

    fixturedefs = list(find_fixturedefs_for_step(step=step, fixturemanager=fixturemanager, node=node))

    # Sort the fixture definitions by their "path", so that the `bdd_name` fixture will
    # respect the fixture scope

    def get_fixture_path(fixture_def: FixtureDef) -> list[str]:
        return list(iterparentnodeids(fixture_def.baseid))

    fixturedefs.sort(key=lambda x: get_fixture_path(x))

    if not fixturedefs:
        yield
        return

    logger.debug("Adding providers for fixture %r: %r", bdd_name, fixturedefs)
    fixturemanager._arg2fixturedefs[bdd_name] = fixturedefs

    try:
        yield
    finally:
        del fixturemanager._arg2fixturedefs[bdd_name]


def get_step_function(request: FixtureRequest, step: Step) -> StepFunctionContext | None:
    """Get the step function (context) for the given step.

    We first figure out what's the step fixture name that we have to inject.

    Then we let `patch_argumented_step_functions` find out what step definition fixtures can parse the current step,
    and it will inject them for the step fixture name.

    Finally, we let request.getfixturevalue(...) fetch the step definition fixture.
    """
    __tracebackhide__ = True
    bdd_name = get_step_fixture_name(step=step)

    with inject_fixturedefs_for_step(step=step, fixturemanager=request._fixturemanager, node=request.node):
        try:
            return cast(StepFunctionContext, request.getfixturevalue(bdd_name))
        except pytest.FixtureLookupError:
            return None


def _execute_step_function(
    request: FixtureRequest, scenario: Scenario, step: Step, context: StepFunctionContext
) -> None:
    """Execute step function."""
    __tracebackhide__ = True
    kw = {
        "request": request,
        "feature": scenario.feature,
        "scenario": scenario,
        "step": step,
        "step_func": context.step_func,
        "step_func_args": {},
    }

    request.config.hook.pytest_bdd_before_step(**kw)

    # Get the step argument values.
    converters = context.converters
    kwargs = {}
    args = get_args(context.step_func)

    try:
        parsed_args = context.parser.parse_arguments(step.name)
        assert parsed_args is not None, (
            f"Unexpected `NoneType` returned from " f"parse_arguments(...) in parser: {context.parser!r}"
        )

        for arg, value in parsed_args.items():
            if arg in converters:
                value = converters[arg](value)
            kwargs[arg] = value

        if step.datatable is not None:
            kwargs["datatable"] = step.datatable.raw()

        if step.docstring is not None:
            kwargs["docstring"] = step.docstring

        kwargs = {arg: kwargs[arg] if arg in kwargs else request.getfixturevalue(arg) for arg in args}

        kw["step_func_args"] = kwargs

        request.config.hook.pytest_bdd_before_step_call(**kw)
        # Execute the step as if it was a pytest fixture, so that we can allow "yield" statements in it
        return_value = call_fixture_func(fixturefunc=context.step_func, request=request, kwargs=kwargs)
    except Exception as exception:
        request.config.hook.pytest_bdd_step_error(exception=exception, **kw)
        raise

    if context.target_fixture is not None:
        inject_fixture(request, context.target_fixture, return_value)

    request.config.hook.pytest_bdd_after_step(**kw)


def _execute_scenario(feature: Feature, scenario: Scenario, request: FixtureRequest) -> None:
    """Execute the scenario.

    :param feature: Feature.
    :param scenario: Scenario.
    :param request: request.
    """
    __tracebackhide__ = True
    request.config.hook.pytest_bdd_before_scenario(request=request, feature=feature, scenario=scenario)

    try:
        for step in scenario.steps:
            step_func_context = get_step_function(request=request, step=step)
            if step_func_context is None:
                exc = exceptions.StepDefinitionNotFoundError(
                    f"Step definition is not found: {step}. "
                    f'Line {step.line_number} in scenario "{scenario.name}" in the feature "{scenario.feature.filename}"'
                )
                request.config.hook.pytest_bdd_step_func_lookup_error(
                    request=request, feature=feature, scenario=scenario, step=step, exception=exc
                )
                raise exc
            _execute_step_function(request, scenario, step, step_func_context)
    finally:
        request.config.hook.pytest_bdd_after_scenario(request=request, feature=feature, scenario=scenario)


def _get_scenario_decorator(
    feature: Feature, feature_name: str, templated_scenario: ScenarioTemplate, scenario_name: str
) -> Callable[[Callable[..., T]], Callable[..., T]]:
    # HACK: Ideally we would use `def decorator(fn)`, but we want to return a custom exception
    # when the decorator is misused.
    # Pytest inspect the signature to determine the required fixtures, and in that case it would look
    # for a fixture called "fn" that doesn't exist (if it exists then it's even worse).
    # It will error with a "fixture 'fn' not found" message instead.
    # We can avoid this hack by using a pytest hook and check for misuse instead.
    def decorator(*args: Callable[..., T]) -> Callable[..., T]:
        if not args:
            raise exceptions.ScenarioIsDecoratorOnly(
                "scenario function can only be used as a decorator. Refer to the documentation."
            )
        [fn] = args
        func_args = get_args(fn)

<<<<<<< HEAD
        # We need to tell pytest that the original function requires its fixtures,
        # otherwise indirect fixtures would not work.
        @pytest.mark.usefixtures(*func_args)
        def scenario_wrapper(request: FixtureRequest, _pytest_bdd_example: dict[str, str]) -> T:
=======
        def scenario_wrapper(request: FixtureRequest, _pytest_bdd_example: dict[str, str]) -> Any:
>>>>>>> 1e5595b3
            __tracebackhide__ = True
            scenario = templated_scenario.render(_pytest_bdd_example)
            _execute_scenario(feature, scenario, request)
            fixture_values = [request.getfixturevalue(arg) for arg in func_args]
            return fn(*fixture_values)

        if func_args:
            # We need to tell pytest that the original function requires its fixtures,
            # otherwise indirect fixtures would not work.
            scenario_wrapper = pytest.mark.usefixtures(*func_args)(scenario_wrapper)

        example_parametrizations = collect_example_parametrizations(templated_scenario)
        if example_parametrizations is not None:
            # Parametrize the scenario outlines
            scenario_wrapper = pytest.mark.parametrize(
                "_pytest_bdd_example",
                example_parametrizations,
            )(scenario_wrapper)

        rule_tags = set() if templated_scenario.rule is None else templated_scenario.rule.tags
        for tag in templated_scenario.tags | feature.tags | rule_tags:
            config = CONFIG_STACK[-1]
            config.hook.pytest_bdd_apply_tag(tag=tag, function=scenario_wrapper)

        scenario_wrapper.__doc__ = f"{feature_name}: {scenario_name}"
<<<<<<< HEAD

        scenario_wrapper_template_registry[scenario_wrapper] = templated_scenario
        return scenario_wrapper
=======
        scenario_wrapper.__scenario__ = templated_scenario  # type: ignore[attr-defined]
        return cast(Callable[P, T], scenario_wrapper)
>>>>>>> 1e5595b3

    return decorator


def collect_example_parametrizations(
    templated_scenario: ScenarioTemplate,
) -> list[ParameterSet] | None:
    parametrizations = []

    for examples in templated_scenario.examples:
        tags: set = examples.tags or set()

        example_marks = [getattr(pytest.mark, tag) for tag in tags]

        for context in examples.as_contexts():
            param_id = "-".join(context.values())
            parametrizations.append(
                pytest.param(
                    context,
                    id=param_id,
                    marks=example_marks,
                ),
            )

    return parametrizations or None


def scenario(
    feature_name: str,
    scenario_name: str,
    encoding: str = "utf-8",
    features_base_dir: str | None = None,
) -> Callable[[Callable[..., T]], Callable[..., T]]:
    """Scenario decorator.

    :param str feature_name: Feature file name. Absolute or relative to the configured feature base path.
    :param str scenario_name: Scenario name.
    :param str encoding: Feature file encoding.
    :param features_base_dir: Optional base dir location for locating feature files. If not set, it will try and resolve using property set in .ini file, then the caller_module_path.
    """
    __tracebackhide__ = True
    scenario_name = scenario_name
    caller_module_path = get_caller_module_path()

    # Get the feature
    if features_base_dir is None:
        features_base_dir = get_features_base_dir(caller_module_path)
    feature = get_feature(features_base_dir, feature_name, encoding=encoding)

    # Get the scenario
    try:
        scenario = feature.scenarios[scenario_name]
    except KeyError:
        feature_name = feature.name or "[Empty]"
        raise exceptions.ScenarioNotFound(
            f'Scenario "{scenario_name}" in feature "{feature_name}" in {feature.filename} is not found.'
        )

    return _get_scenario_decorator(
        feature=feature, feature_name=feature_name, templated_scenario=scenario, scenario_name=scenario_name
    )


def get_features_base_dir(caller_module_path: str) -> str:
    d = get_from_ini("bdd_features_base_dir")
    if d is None:
        return os.path.dirname(caller_module_path)
    rootdir = CONFIG_STACK[-1].rootpath
    return os.path.join(rootdir, d)


<<<<<<< HEAD
def get_from_ini(key: str, default: T) -> str | T:
=======
def get_from_ini(key: str, default: str | None = None) -> str | None:
>>>>>>> 1e5595b3
    """Get value from ini config. Return default if value has not been set.

    Use if the default value is dynamic. Otherwise, set default on addini call.
    """
    config = CONFIG_STACK[-1]
    value = config.getini(key)
    if not isinstance(value, str):
        raise TypeError(f"Expected a string for configuration option {value!r}, got a {type(value)} instead")
    return value if value != "" else default


def make_python_name(string: str) -> str:
    """Make python attribute name out of a given string."""
    string = re.sub(PYTHON_REPLACE_REGEX, "", string.replace(" ", "_"))
    return re.sub(ALPHA_REGEX, "", string).lower()


def make_python_docstring(string: str) -> str:
    """Make a python docstring literal out of a given string."""
    return '"""{}."""'.format(string.replace('"""', '\\"\\"\\"'))


def make_string_literal(string: str) -> str:
    """Make python string literal out of a given string."""
    return "'{}'".format(string.replace("'", "\\'"))


def get_python_name_generator(name: str) -> Iterable[str]:
    """Generate a sequence of suitable python names out of given arbitrary string name."""
    python_name = make_python_name(name)
    suffix = ""
    index = 0

    def get_name() -> str:
        return f"test_{python_name}{suffix}"

    while True:
        yield get_name()
        index += 1
        suffix = f"_{index}"


def scenarios(*feature_paths: str, **kwargs: Any) -> None:
    """Parse features from the paths and put all found scenarios in the caller module.

    :param *feature_paths: feature file paths to use for scenarios
    """
    caller_locals = get_caller_module_locals()
    caller_path = get_caller_module_path()

    features_base_dir = kwargs.get("features_base_dir")
    if features_base_dir is None:
        features_base_dir = get_features_base_dir(caller_path)

    abs_feature_paths = []
    for path in feature_paths:
        if not os.path.isabs(path):
            path = os.path.abspath(os.path.join(features_base_dir, path))
        abs_feature_paths.append(path)
    found = False

    module_scenarios = frozenset(
        (s.feature.filename, s.name)
        for name, attr in caller_locals.items()
        if (s := registry_get_safe(scenario_wrapper_template_registry, attr)) is not None
    )

    for feature in get_features(abs_feature_paths):
        for scenario_name, scenario_object in feature.scenarios.items():
            # skip already bound scenarios
            if (scenario_object.feature.filename, scenario_name) not in module_scenarios:

                @scenario(feature.filename, scenario_name, **kwargs)
                def _scenario() -> None:
                    pass  # pragma: no cover

                for test_name in get_python_name_generator(scenario_name):
                    if test_name not in caller_locals:
                        # found a unique test name
                        caller_locals[test_name] = _scenario
                        break
            found = True
    if not found:
        raise exceptions.NoScenariosFound(abs_feature_paths)<|MERGE_RESOLUTION|>--- conflicted
+++ resolved
@@ -17,28 +17,18 @@
 import logging
 import os
 import re
-<<<<<<< HEAD
-from typing import TYPE_CHECKING, Any, Callable, Iterable, Iterator, TypeVar, cast
-from weakref import WeakKeyDictionary
-=======
 from collections.abc import Iterable, Iterator
 from typing import TYPE_CHECKING, Any, Callable, TypeVar, cast
->>>>>>> 1e5595b3
+from weakref import WeakKeyDictionary
 
 import pytest
 from _pytest.fixtures import FixtureDef, FixtureManager, FixtureRequest, call_fixture_func
-from typing_extensions import ParamSpec
 
 from . import exceptions
 from .compat import getfixturedefs, inject_fixture
 from .feature import get_feature, get_features
-<<<<<<< HEAD
-from .steps import StepFunctionContext, get_step_fixture_name, inject_fixture, step_function_context_registry
+from .steps import StepFunctionContext, get_step_fixture_name, step_function_context_registry
 from .utils import CONFIG_STACK, get_args, get_caller_module_locals, get_caller_module_path, registry_get_safe
-=======
-from .steps import StepFunctionContext, get_step_fixture_name
-from .utils import CONFIG_STACK, get_args, get_caller_module_locals, get_caller_module_path
->>>>>>> 1e5595b3
 
 if TYPE_CHECKING:
     from _pytest.mark.structures import ParameterSet
@@ -62,13 +52,8 @@
     # happens to be that _arg2fixturedefs is changed during the iteration so we use a copy
     fixture_def_by_name = list(fixturemanager._arg2fixturedefs.items())
     for fixturename, fixturedefs in fixture_def_by_name:
-<<<<<<< HEAD
-        for pos, fixturedef in enumerate(fixturedefs):
+        for _, fixturedef in enumerate(fixturedefs):
             step_func_context = step_function_context_registry.get(fixturedef.func)
-=======
-        for _, fixturedef in enumerate(fixturedefs):
-            step_func_context = getattr(fixturedef.func, "_pytest_bdd_step_context", None)
->>>>>>> 1e5595b3
             if step_func_context is None:
                 continue
 
@@ -287,14 +272,7 @@
         [fn] = args
         func_args = get_args(fn)
 
-<<<<<<< HEAD
-        # We need to tell pytest that the original function requires its fixtures,
-        # otherwise indirect fixtures would not work.
-        @pytest.mark.usefixtures(*func_args)
         def scenario_wrapper(request: FixtureRequest, _pytest_bdd_example: dict[str, str]) -> T:
-=======
-        def scenario_wrapper(request: FixtureRequest, _pytest_bdd_example: dict[str, str]) -> Any:
->>>>>>> 1e5595b3
             __tracebackhide__ = True
             scenario = templated_scenario.render(_pytest_bdd_example)
             _execute_scenario(feature, scenario, request)
@@ -320,14 +298,9 @@
             config.hook.pytest_bdd_apply_tag(tag=tag, function=scenario_wrapper)
 
         scenario_wrapper.__doc__ = f"{feature_name}: {scenario_name}"
-<<<<<<< HEAD
 
         scenario_wrapper_template_registry[scenario_wrapper] = templated_scenario
         return scenario_wrapper
-=======
-        scenario_wrapper.__scenario__ = templated_scenario  # type: ignore[attr-defined]
-        return cast(Callable[P, T], scenario_wrapper)
->>>>>>> 1e5595b3
 
     return decorator
 
@@ -399,11 +372,7 @@
     return os.path.join(rootdir, d)
 
 
-<<<<<<< HEAD
-def get_from_ini(key: str, default: T) -> str | T:
-=======
 def get_from_ini(key: str, default: str | None = None) -> str | None:
->>>>>>> 1e5595b3
     """Get value from ini config. Return default if value has not been set.
 
     Use if the default value is dynamic. Otherwise, set default on addini call.
