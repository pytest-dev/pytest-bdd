"""Scenario implementation.

The pytest will collect the test case and the steps will be executed
line by line.

Example:

test_publish_article = scenario(
    feature_name="publish_article.feature",
    scenario_name="Publishing the article",
)
"""

from __future__ import annotations

import contextlib
import logging
import os
import re
from collections.abc import Iterable, Iterator
from typing import TYPE_CHECKING, Any, Callable, TypeVar, cast

import pytest
from _pytest.fixtures import FixtureDef, FixtureManager, FixtureRequest, call_fixture_func
from typing_extensions import ParamSpec

from . import exceptions
from .compat import getfixturedefs, inject_fixture
from .feature import get_feature, get_features
from .steps import StepFunctionContext, get_step_fixture_name
from .utils import CONFIG_STACK, get_args, get_caller_module_locals, get_caller_module_path

if TYPE_CHECKING:
    from _pytest.mark.structures import ParameterSet
    from _pytest.nodes import Node

    from .parser import Feature, Scenario, ScenarioTemplate, Step

P = ParamSpec("P")
T = TypeVar("T")

logger = logging.getLogger(__name__)


PYTHON_REPLACE_REGEX = re.compile(r"\W")
ALPHA_REGEX = re.compile(r"^\d+_*")


def find_fixturedefs_for_step(step: Step, fixturemanager: FixtureManager, node: Node) -> Iterable[FixtureDef[Any]]:
    """Find the fixture defs that can parse a step."""
    # happens to be that _arg2fixturedefs is changed during the iteration so we use a copy
    fixture_def_by_name = list(fixturemanager._arg2fixturedefs.items())
    for fixturename, fixturedefs in fixture_def_by_name:
        for _, fixturedef in enumerate(fixturedefs):
            step_func_context = getattr(fixturedef.func, "_pytest_bdd_step_context", None)
            if step_func_context is None:
                continue

            if step_func_context.type is not None and step_func_context.type != step.type:
                continue

            match = step_func_context.parser.is_matching(step.name)
            if not match:
                continue

            fixturedefs = cast(list[FixtureDef[Any]], getfixturedefs(fixturemanager, fixturename, node) or [])
            if fixturedef not in fixturedefs:
                continue

            yield fixturedef


# Function copied from pytest 8.0 (removed in later versions).
def iterparentnodeids(nodeid: str) -> Iterator[str]:
    """Return the parent node IDs of a given node ID, inclusive.

    For the node ID

        "testing/code/test_excinfo.py::TestFormattedExcinfo::test_repr_source"

    the result would be

        ""
        "testing"
        "testing/code"
        "testing/code/test_excinfo.py"
        "testing/code/test_excinfo.py::TestFormattedExcinfo"
        "testing/code/test_excinfo.py::TestFormattedExcinfo::test_repr_source"

    Note that / components are only considered until the first ::.
    """
    SEP = "/"
    pos = 0
    first_colons: int | None = nodeid.find("::")
    if first_colons == -1:
        first_colons = None
    # The root Session node - always present.
    yield ""
    # Eagerly consume SEP parts until first colons.
    while True:
        at = nodeid.find(SEP, pos, first_colons)
        if at == -1:
            break
        if at > 0:
            yield nodeid[:at]
        pos = at + len(SEP)
    # Eagerly consume :: parts.
    while True:
        at = nodeid.find("::", pos)
        if at == -1:
            break
        if at > 0:
            yield nodeid[:at]
        pos = at + len("::")
    # The node ID itself.
    if nodeid:
        yield nodeid


@contextlib.contextmanager
def inject_fixturedefs_for_step(step: Step, fixturemanager: FixtureManager, node: Node) -> Iterator[None]:
    """Inject fixture definitions that can parse a step.

    We fist iterate over all the fixturedefs that can parse the step.

    Then we sort them by their "path" (list of parent IDs) so that we respect the fixture scoping rules.

    Finally, we inject them into the request.
    """
    bdd_name = get_step_fixture_name(step=step)

    fixturedefs = list(find_fixturedefs_for_step(step=step, fixturemanager=fixturemanager, node=node))

    # Sort the fixture definitions by their "path", so that the `bdd_name` fixture will
    # respect the fixture scope

    def get_fixture_path(fixture_def: FixtureDef) -> list[str]:
        return list(iterparentnodeids(fixture_def.baseid))

    fixturedefs.sort(key=lambda x: get_fixture_path(x))

    if not fixturedefs:
        yield
        return

    logger.debug("Adding providers for fixture %r: %r", bdd_name, fixturedefs)
    fixturemanager._arg2fixturedefs[bdd_name] = fixturedefs

    try:
        yield
    finally:
        del fixturemanager._arg2fixturedefs[bdd_name]


def get_step_function(request: FixtureRequest, step: Step) -> StepFunctionContext | None:
    """Get the step function (context) for the given step.

    We first figure out what's the step fixture name that we have to inject.

    Then we let `patch_argumented_step_functions` find out what step definition fixtures can parse the current step,
    and it will inject them for the step fixture name.

    Finally, we let request.getfixturevalue(...) fetch the step definition fixture.
    """
    __tracebackhide__ = True
    bdd_name = get_step_fixture_name(step=step)

    with inject_fixturedefs_for_step(step=step, fixturemanager=request._fixturemanager, node=request.node):
        try:
            return cast(StepFunctionContext, request.getfixturevalue(bdd_name))
        except pytest.FixtureLookupError:
            return None


def _execute_step_function(
    request: FixtureRequest, scenario: Scenario, step: Step, context: StepFunctionContext
) -> None:
    """Execute step function."""
    __tracebackhide__ = True
    kw = {
        "request": request,
        "feature": scenario.feature,
        "scenario": scenario,
        "step": step,
        "step_func": context.step_func,
        "step_func_args": {},
    }

    request.config.hook.pytest_bdd_before_step(**kw)

    # Get the step argument values.
    converters = context.converters
    kwargs = {}
    args = get_args(context.step_func)

    try:
        parsed_args = context.parser.parse_arguments(step.name)
        assert parsed_args is not None, (
            f"Unexpected `NoneType` returned from " f"parse_arguments(...) in parser: {context.parser!r}"
        )

        for arg, value in parsed_args.items():
            if arg in converters:
                value = converters[arg](value)
            kwargs[arg] = value

        if step.datatable is not None:
            kwargs["datatable"] = step.datatable.raw()

        if step.docstring is not None:
            kwargs["docstring"] = step.docstring

        kwargs = {arg: kwargs[arg] if arg in kwargs else request.getfixturevalue(arg) for arg in args}

        kw["step_func_args"] = kwargs

        request.config.hook.pytest_bdd_before_step_call(**kw)
        # Execute the step as if it was a pytest fixture, so that we can allow "yield" statements in it
        return_value = call_fixture_func(fixturefunc=context.step_func, request=request, kwargs=kwargs)
    except Exception as exception:
        request.config.hook.pytest_bdd_step_error(exception=exception, **kw)
        raise

    if context.target_fixture is not None:
        inject_fixture(request, context.target_fixture, return_value)

    request.config.hook.pytest_bdd_after_step(**kw)


def _execute_scenario(feature: Feature, scenario: Scenario, request: FixtureRequest) -> None:
    """Execute the scenario.

    :param feature: Feature.
    :param scenario: Scenario.
    :param request: request.
    """
    __tracebackhide__ = True
    request.config.hook.pytest_bdd_before_scenario(request=request, feature=feature, scenario=scenario)

    try:
        for step in scenario.steps:
            step_func_context = get_step_function(request=request, step=step)
            if step_func_context is None:
                exc = exceptions.StepDefinitionNotFoundError(
                    f"Step definition is not found: {step}. "
                    f'Line {step.line_number} in scenario "{scenario.name}" in the feature "{scenario.feature.filename}"'
                )
                request.config.hook.pytest_bdd_step_func_lookup_error(
                    request=request, feature=feature, scenario=scenario, step=step, exception=exc
                )
                raise exc
            _execute_step_function(request, scenario, step, step_func_context)
    finally:
        request.config.hook.pytest_bdd_after_scenario(request=request, feature=feature, scenario=scenario)


def _get_scenario_decorator(
    feature: Feature, feature_name: str, templated_scenario: ScenarioTemplate, scenario_name: str
) -> Callable[[Callable[P, T]], Callable[P, T]]:
    # HACK: Ideally we would use `def decorator(fn)`, but we want to return a custom exception
    # when the decorator is misused.
    # Pytest inspect the signature to determine the required fixtures, and in that case it would look
    # for a fixture called "fn" that doesn't exist (if it exists then it's even worse).
    # It will error with a "fixture 'fn' not found" message instead.
    # We can avoid this hack by using a pytest hook and check for misuse instead.
    def decorator(*args: Callable[P, T]) -> Callable[P, T]:
        if not args:
            raise exceptions.ScenarioIsDecoratorOnly(
                "scenario function can only be used as a decorator. Refer to the documentation."
            )
        [fn] = args
        func_args = get_args(fn)

        # We need to tell pytest that the original function requires its fixtures,
        # otherwise indirect fixtures would not work.
        @pytest.mark.usefixtures(*func_args)
        def scenario_wrapper(request: FixtureRequest, _pytest_bdd_example: dict[str, str]) -> Any:
            __tracebackhide__ = True
            scenario = templated_scenario.render(_pytest_bdd_example)
            _execute_scenario(feature, scenario, request)
            fixture_values = [request.getfixturevalue(arg) for arg in func_args]
            return fn(*fixture_values)

        example_parametrizations = collect_example_parametrizations(templated_scenario)
        if example_parametrizations is not None:
            # Parametrize the scenario outlines
            scenario_wrapper = pytest.mark.parametrize(
                "_pytest_bdd_example",
                example_parametrizations,
            )(scenario_wrapper)

<<<<<<< HEAD
        rule_tags = set() if templated_scenario.rule is None else templated_scenario.rule.tags
        for tag in templated_scenario.tags | feature.tags | rule_tags:
=======
        for tag in templated_scenario.tags | feature.tags:
>>>>>>> f47c6d2f
            config = CONFIG_STACK[-1]
            config.hook.pytest_bdd_apply_tag(tag=tag, function=scenario_wrapper)

        scenario_wrapper.__doc__ = f"{feature_name}: {scenario_name}"
        scenario_wrapper.__scenario__ = templated_scenario
        return cast(Callable[P, T], scenario_wrapper)

    return decorator


def collect_example_parametrizations(
    templated_scenario: ScenarioTemplate,
) -> list[ParameterSet] | None:
    parametrizations = []

    for examples in templated_scenario.examples:
        tags: set = examples.tags or set()

        example_marks = [getattr(pytest.mark, tag) for tag in tags]

        for context in examples.as_contexts():
            param_id = "-".join(context.values())
            parametrizations.append(
                pytest.param(
                    context,
                    id=param_id,
                    marks=example_marks,
                ),
            )

    return parametrizations or None


def scenario(
    feature_name: str,
    scenario_name: str,
    encoding: str = "utf-8",
    features_base_dir: str | None = None,
) -> Callable[[Callable[P, T]], Callable[P, T]]:
    """Scenario decorator.

    :param str feature_name: Feature file name. Absolute or relative to the configured feature base path.
    :param str scenario_name: Scenario name.
    :param str encoding: Feature file encoding.
    :param features_base_dir: Optional base dir location for locating feature files. If not set, it will try and resolve using property set in .ini file, then the caller_module_path.
    """
    __tracebackhide__ = True
    scenario_name = scenario_name
    caller_module_path = get_caller_module_path()

    # Get the feature
    if features_base_dir is None:
        features_base_dir = get_features_base_dir(caller_module_path)
    feature = get_feature(features_base_dir, feature_name, encoding=encoding)

    # Get the scenario
    try:
        scenario = feature.scenarios[scenario_name]
    except KeyError:
        feature_name = feature.name or "[Empty]"
        raise exceptions.ScenarioNotFound(
            f'Scenario "{scenario_name}" in feature "{feature_name}" in {feature.filename} is not found.'
        )

    return _get_scenario_decorator(
        feature=feature, feature_name=feature_name, templated_scenario=scenario, scenario_name=scenario_name
    )


def get_features_base_dir(caller_module_path: str) -> str:
    d = get_from_ini("bdd_features_base_dir")
    if d is None:
        return os.path.dirname(caller_module_path)
    rootdir = CONFIG_STACK[-1].rootpath
    return os.path.join(rootdir, d)


def get_from_ini(key: str, default: str | None = None) -> str | None:
    """Get value from ini config. Return default if value has not been set.

    Use if the default value is dynamic. Otherwise, set default on addini call.
    """
    config = CONFIG_STACK[-1]
    value = config.getini(key)
    if not isinstance(value, str):
        raise TypeError(f"Expected a string for configuration option {value!r}, got a {type(value)} instead")
    return value if value != "" else default


def make_python_name(string: str) -> str:
    """Make python attribute name out of a given string."""
    string = re.sub(PYTHON_REPLACE_REGEX, "", string.replace(" ", "_"))
    return re.sub(ALPHA_REGEX, "", string).lower()


def make_python_docstring(string: str) -> str:
    """Make a python docstring literal out of a given string."""
    return '"""{}."""'.format(string.replace('"""', '\\"\\"\\"'))


def make_string_literal(string: str) -> str:
    """Make python string literal out of a given string."""
    return "'{}'".format(string.replace("'", "\\'"))


def get_python_name_generator(name: str) -> Iterable[str]:
    """Generate a sequence of suitable python names out of given arbitrary string name."""
    python_name = make_python_name(name)
    suffix = ""
    index = 0

    def get_name() -> str:
        return f"test_{python_name}{suffix}"

    while True:
        yield get_name()
        index += 1
        suffix = f"_{index}"


def scenarios(*feature_paths: str, **kwargs: Any) -> None:
    """Parse features from the paths and put all found scenarios in the caller module.

    :param *feature_paths: feature file paths to use for scenarios
    """
    caller_locals = get_caller_module_locals()
    caller_path = get_caller_module_path()

    features_base_dir = kwargs.get("features_base_dir")
    if features_base_dir is None:
        features_base_dir = get_features_base_dir(caller_path)

    abs_feature_paths = []
    for path in feature_paths:
        if not os.path.isabs(path):
            path = os.path.abspath(os.path.join(features_base_dir, path))
        abs_feature_paths.append(path)
    found = False

    module_scenarios = frozenset(
        (attr.__scenario__.feature.filename, attr.__scenario__.name)
        for name, attr in caller_locals.items()
        if hasattr(attr, "__scenario__")
    )

    for feature in get_features(abs_feature_paths):
        for scenario_name, scenario_object in feature.scenarios.items():
            # skip already bound scenarios
            if (scenario_object.feature.filename, scenario_name) not in module_scenarios:

                @scenario(feature.filename, scenario_name, **kwargs)
                def _scenario() -> None:
                    pass  # pragma: no cover

                for test_name in get_python_name_generator(scenario_name):
                    if test_name not in caller_locals:
                        # found a unique test name
                        caller_locals[test_name] = _scenario
                        break
            found = True
    if not found:
        raise exceptions.NoScenariosFound(abs_feature_paths)<|MERGE_RESOLUTION|>--- conflicted
+++ resolved
@@ -289,12 +289,8 @@
                 example_parametrizations,
             )(scenario_wrapper)
 
-<<<<<<< HEAD
         rule_tags = set() if templated_scenario.rule is None else templated_scenario.rule.tags
         for tag in templated_scenario.tags | feature.tags | rule_tags:
-=======
-        for tag in templated_scenario.tags | feature.tags:
->>>>>>> f47c6d2f
             config = CONFIG_STACK[-1]
             config.hook.pytest_bdd_apply_tag(tag=tag, function=scenario_wrapper)
 
