--- conflicted
+++ resolved
@@ -288,12 +288,8 @@
 
         :param str line: Line of text - the continuation of the step name or a datatable row.
         """
-<<<<<<< HEAD
         clean_line = line.strip()
         if (clean_line.startswith("|") and clean_line.endswith("|")):
-=======
-        if line.startswith("|") and line.endswith("|"):
->>>>>>> 31d8c089
             # datatable line
             clean_line = clean_line[1:-1]
             self.datatable.append(clean_line.split("|"))
@@ -398,14 +394,9 @@
     if not all_lines[line_number - line_offset] or not all_lines[line_number - line_offset].strip().startswith("@"):
         return set()
     else:
-<<<<<<< HEAD
-        while (line_number - 1) > 0 and all_lines[line_number-line_offset].strip().startswith("@"):
+        while (line_number - 1) > 0 and all_lines[line_number - line_offset].strip().startswith("@"):
             line_tags = {tag.lstrip(
-                "@") for tag in all_lines[line_number-2].strip().split(" @") if len(tag) > 1}
-=======
-        while (line_number - 1) > 0 and all_lines[line_number - line_offset].strip().startswith("@"):
-            line_tags = {tag.lstrip("@") for tag in all_lines[line_number - 2].strip().split(" @") if len(tag) > 1}
->>>>>>> 31d8c089
+                "@") for tag in all_lines[line_number - 2].strip().split(" @") if len(tag) > 1}
             total_tags = total_tags.union(line_tags)
             line_number -= 1
         return total_tags