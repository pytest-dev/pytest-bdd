--- conflicted
+++ resolved
@@ -147,10 +147,6 @@
     templated: bool
     description: str | None = None
     tags: set[str] = field(default_factory=set)
-<<<<<<< HEAD
-    examples: Examples = field(default_factory=lambda: Examples())
-=======
->>>>>>> 1e5595b3
     _steps: list[Step] = field(init=False, default_factory=list)
     examples: list[Examples] = field(default_factory=list[Examples])
     rule: Rule | None = None
