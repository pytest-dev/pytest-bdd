"""Feature.

The way of describing the behavior is based on Gherkin language, but a very
limited version. It doesn't support any parameter tables.
If the parametrization is needed to generate more test cases it can be done
on the fixture level of the pytest.
The <variable> syntax can be used here to make a connection between steps and
it will also validate the parameters mentioned in the steps with ones
provided in the pytest parametrization table.

Syntax example:

    Feature: Articles
        Scenario: Publishing the article
            Given I'm an author user
            And I have an article
            When I go to the article page
            And I press the publish button
            Then I should not see the error message
            And the article should be published  # Note: will query the database

:note: The "#" symbol is used for comments.
:note: There are no multiline steps, the description of the step must fit in
one line.
"""

from __future__ import annotations

import glob
import os.path
from typing import Iterable

from .parser import Feature, FeatureParser

# Global features dictionary
features: dict[str, Feature] = {}


def get_feature(base_path: str, filename: str, encoding: str = "utf-8") -> Feature:
    """Get a feature by the filename.

    :param str base_path: Base feature directory.
    :param str filename: Filename of the feature file.
    :param str encoding: Feature file encoding.

    :return: `Feature` instance from the parsed feature cache.

    :note: The features are parsed on the execution of the test and
           stored in the global variable cache to improve the performance
           when multiple scenarios are referencing the same file.
    """
    __tracebackhide__ = True
    full_name = os.path.abspath(os.path.join(base_path, filename))
    feature = features.get(full_name)
    if not feature:
        feature = FeatureParser(base_path, filename, encoding).parse()
        features[full_name] = feature
    return feature


<<<<<<< HEAD
def get_features(paths: Iterable[str], **kwargs) -> list[Feature]:
=======
def get_features(paths: list[str], encoding: str = "utf-8") -> list[Feature]:
>>>>>>> 1e5595b3
    """Get features for given paths.

    :param list paths: `list` of paths (file or dirs)

    :return: `list` of `Feature` objects.
    """
    seen_names = set()
    _features = []
    for path in paths:
        if path not in seen_names:
            seen_names.add(path)
            if os.path.isdir(path):
                file_paths = list(glob.iglob(os.path.join(path, "**", "*.feature"), recursive=True))
                _features.extend(get_features(file_paths, encoding=encoding))
            else:
                base, name = os.path.split(path)
                feature = get_feature(base, name, encoding=encoding)
                _features.append(feature)
    _features.sort(key=lambda _feature: _feature.name or _feature.filename)
    return _features<|MERGE_RESOLUTION|>--- conflicted
+++ resolved
@@ -28,7 +28,7 @@
 
 import glob
 import os.path
-from typing import Iterable
+from collections.abc import Iterable
 
 from .parser import Feature, FeatureParser
 
@@ -58,11 +58,7 @@
     return feature
 
 
-<<<<<<< HEAD
-def get_features(paths: Iterable[str], **kwargs) -> list[Feature]:
-=======
-def get_features(paths: list[str], encoding: str = "utf-8") -> list[Feature]:
->>>>>>> 1e5595b3
+def get_features(paths: Iterable[str], encoding: str = "utf-8") -> list[Feature]:
     """Get features for given paths.
 
     :param list paths: `list` of paths (file or dirs)
