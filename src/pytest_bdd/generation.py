"""pytest-bdd missing test code generation."""
from __future__ import annotations

import itertools
import os.path
from typing import TYPE_CHECKING, cast

import py
from mako.lookup import TemplateLookup

from .feature import get_features
from .scenario import inject_fixturedefs_for_step, make_python_docstring, make_python_name, make_string_literal
from .steps import get_step_fixture_name
from .types import STEP_TYPES

if TYPE_CHECKING:
    from typing import Any, Sequence

    from _pytest.config import Config
    from _pytest.config.argparsing import Parser
    from _pytest.fixtures import FixtureDef, FixtureManager
    from _pytest.main import Session
    from _pytest.python import Function

    from .parser import Feature, ScenarioTemplate, Step

template_lookup = TemplateLookup(directories=[os.path.join(os.path.dirname(__file__), "templates")])


def add_options(parser: Parser) -> None:
    """Add pytest-bdd options."""
    group = parser.getgroup("bdd", "Generation")

    group._addoption(
        "--generate-missing",
        action="store_true",
        dest="generate_missing",
        default=False,
        help="Generate missing bdd test code for given feature files and exit.",
    )

    group._addoption(
        "--feature",
        metavar="FILE_OR_DIR",
        action="append",
        dest="features",
        help="Feature file or directory to generate missing code for. Multiple allowed.",
    )


def cmdline_main(config: Config) -> int | None:
    """Check config option to show missing code."""
    if config.option.generate_missing:
        return show_missing_code(config)
    return None  # Make mypy happy


def generate_code(features: list[Feature], scenarios: list[ScenarioTemplate], steps: list[Step]) -> str:
    """Generate test code for the given filenames."""
    grouped_steps = group_steps(steps)
    template = template_lookup.get_template("test.py.mak")
    code = template.render(
        features=features,
        scenarios=scenarios,
        steps=grouped_steps,
        make_python_name=make_python_name,
        make_python_docstring=make_python_docstring,
        make_string_literal=make_string_literal,
    )
    return cast(str, code)


def show_missing_code(config: Config) -> int:
    """Wrap pytest session to show missing code."""
    from _pytest.main import wrap_session

    return wrap_session(config, _show_missing_code_main)


def print_missing_code(scenarios: list[ScenarioTemplate], steps: list[Step]) -> None:
    """Print missing code with TerminalWriter."""
    tw = py.io.TerminalWriter()
    scenario = step = None

    for scenario in scenarios:
        tw.line()
        tw.line(
            'Scenario "{scenario.name}" is not bound to any test in the feature "{scenario.feature.name}"'
            " in the file {scenario.feature.filename}:{scenario.line_number}".format(scenario=scenario),
            red=True,
        )

    if scenario:
        tw.sep("-", red=True)

    for step in steps:
        tw.line()
        if step.scenario is not None:
            tw.line(
                """Step {step} is not defined in the scenario "{step.scenario.name}" in the feature"""
                """ "{step.scenario.feature.name}" in the file"""
                """ {step.scenario.feature.filename}:{step.line_number}""".format(step=step),
                red=True,
            )
        elif step.background is not None:
            tw.line(
                """Step {step} is not defined in the background of the feature"""
                """ "{step.background.feature.name}" in the file"""
                """ {step.background.feature.filename}:{step.line_number}""".format(step=step),
                red=True,
            )

    if step:
        tw.sep("-", red=True)

    tw.line("Please place the code above to the test file(s):")
    tw.line()

    features = sorted(
        (scenario.feature for scenario in scenarios), key=lambda feature: feature.name or feature.filename
    )
    code = generate_code(features, scenarios, steps)
    tw.write(code)


def _find_step_fixturedef(
    fixturemanager: FixtureManager, item: Function, step: Step
) -> Sequence[FixtureDef[Any]] | None:
    """Find step fixturedef."""
    with inject_fixturedefs_for_step(step=step, fixturemanager=fixturemanager, nodeid=item.nodeid):
        bdd_name = get_step_fixture_name(step=step)
        return fixturemanager.getfixturedefs(bdd_name, item.nodeid)


def parse_feature_files(paths: list[str], **kwargs: Any) -> tuple[list[Feature], list[ScenarioTemplate], list[Step]]:
    """Parse feature files of given paths.

    :param paths: `list` of paths (file or dirs)

    :return: `list` of `tuple` in form:
             (`list` of `Feature` objects, `list` of `Scenario` objects, `list` of `Step` objects).
    """
    features = get_features(paths, **kwargs)
    scenarios = sorted(
        itertools.chain.from_iterable(feature.scenarios.values() for feature in features),
        key=lambda scenario: (scenario.feature.name or scenario.feature.filename, scenario.name),
    )
<<<<<<< HEAD
    steps = sorted(
        (step for scenario in scenarios for step in scenario.steps),
        key=lambda step: step.name,
    )
=======
    steps = sorted((step for scenario in scenarios for step in scenario.steps), key=lambda step: step.name)
>>>>>>> f6865058
    return features, scenarios, steps


def group_steps(steps: list[Step]) -> list[Step]:
    """Group steps by type."""
    steps = sorted(steps, key=lambda step: step.type)
    seen_steps = set()
    grouped_steps = []
    for step in itertools.chain.from_iterable(
        sorted(group, key=lambda step: step.name) for _, group in itertools.groupby(steps, lambda step: step.type)
    ):
        if step.name not in seen_steps:
            grouped_steps.append(step)
            seen_steps.add(step.name)
    grouped_steps.sort(key=lambda step: STEP_TYPES.index(step.type))
    return grouped_steps


def _show_missing_code_main(config: Config, session: Session) -> None:
    """Preparing fixture duplicates for output."""
    tw = py.io.TerminalWriter()
    session.perform_collect()

    fm = session._fixturemanager

    if config.option.features is None:
        tw.line("The --feature parameter is required.", red=True)
        session.exitstatus = 100
        return

    features, scenarios, steps = parse_feature_files(config.option.features)

    for item in session.items:
        scenario = getattr(item.obj, "__scenario__", None)
        if scenario:
            if scenario in scenarios:
                scenarios.remove(scenario)
            for step in scenario.steps:
                fixturedefs = _find_step_fixturedef(fm, item, step=step)
                if fixturedefs:
                    try:
                        steps.remove(step)
                    except ValueError:
                        pass
    for scenario in scenarios:
        for step in scenario.steps:
            if step.background is None:
                steps.remove(step)
    grouped_steps = group_steps(steps)
    print_missing_code(scenarios, grouped_steps)

    if scenarios or steps:
        session.exitstatus = 100<|MERGE_RESOLUTION|>--- conflicted
+++ resolved
@@ -145,14 +145,7 @@
         itertools.chain.from_iterable(feature.scenarios.values() for feature in features),
         key=lambda scenario: (scenario.feature.name or scenario.feature.filename, scenario.name),
     )
-<<<<<<< HEAD
-    steps = sorted(
-        (step for scenario in scenarios for step in scenario.steps),
-        key=lambda step: step.name,
-    )
-=======
     steps = sorted((step for scenario in scenarios for step in scenario.steps), key=lambda step: step.name)
->>>>>>> f6865058
     return features, scenarios, steps
 
 
