"""Reporting functionality.

Collection of the scenario execution statuses, timing and other information
that enriches the pytest test reporting.
"""

from __future__ import annotations

import time
from dataclasses import dataclass
from typing import TYPE_CHECKING
from weakref import WeakKeyDictionary

if TYPE_CHECKING:
    from typing import Any, Callable

    from _pytest.fixtures import FixtureRequest
    from _pytest.nodes import Item
    from _pytest.reports import TestReport
    from _pytest.runner import CallInfo

    from .parser import Feature, Scenario, Step

scenario_reports_registry: WeakKeyDictionary[Item, ScenarioReport] = WeakKeyDictionary()
test_report_context: WeakKeyDictionary[TestReport, ReportContext] = WeakKeyDictionary()


class StepReport:
    """Step execution report."""

    failed = False
    stopped = None

    def __init__(self, step: Step) -> None:
        """Step report constructor.

        :param pytest_bdd.parser.Step step: Step.
        """
        self.step = step
        self.started = time.perf_counter()

    def serialize(self) -> dict[str, Any]:
        """Serialize the step execution report.

        :return: Serialized step execution report.
        :rtype: dict
        """
        return {
            "name": self.step.name,
            "type": self.step.type,
            "keyword": self.step.keyword,
            "line_number": self.step.line_number,
            "failed": self.failed,
            "duration": self.duration,
        }

    def finalize(self, failed: bool) -> None:
        """Stop collecting information and finalize the report.

        :param bool failed: Whether the step execution is failed.
        """
        self.stopped = time.perf_counter()
        self.failed = failed

    @property
    def duration(self) -> float:
        """Step execution duration.

        :return: Step execution duration.
        :rtype: float
        """
        if self.stopped is None:
            return 0

        return self.stopped - self.started


class ScenarioReport:
    """Scenario execution report."""

    def __init__(self, scenario: Scenario) -> None:
        """Scenario report constructor.

        :param pytest_bdd.parser.Scenario scenario: Scenario.
        """
        self.scenario: Scenario = scenario
        self.step_reports: list[StepReport] = []

    @property
    def current_step_report(self) -> StepReport:
        """Get current step report.

        :return: Last or current step report.
        :rtype: pytest_bdd.reporting.StepReport
        """
        return self.step_reports[-1]

    def add_step_report(self, step_report: StepReport) -> None:
        """Add new step report.

        :param step_report: New current step report.
        :type step_report: pytest_bdd.reporting.StepReport
        """
        self.step_reports.append(step_report)

    def serialize(self) -> dict[str, Any]:
        """Serialize scenario execution report in order to transfer reporting from nodes in the distributed mode.

        :return: Serialized report.
        :rtype: dict
        """
        scenario = self.scenario
        feature = scenario.feature

        serialized = {
            "steps": [step_report.serialize() for step_report in self.step_reports],
            "keyword": scenario.keyword,
            "name": scenario.name,
            "line_number": scenario.line_number,
            "tags": sorted(scenario.tags),
            "feature": {
                "keyword": feature.keyword,
                "name": feature.name,
                "filename": feature.filename,
                "rel_filename": feature.rel_filename,
                "language": feature.language,
                "line_number": feature.line_number,
                "description": feature.description,
                "tags": sorted(feature.tags),
            },
        }

        if scenario.rule:
            serialized["rule"] = {
                "keyword": scenario.rule.keyword,
                "name": scenario.rule.name,
                "description": scenario.rule.description,
                "tags": scenario.rule.tags,
            }

        return serialized

    def fail(self) -> None:
        """Stop collecting information and finalize the report as failed."""
        self.current_step_report.finalize(failed=True)
        remaining_steps = self.scenario.steps[len(self.step_reports) :]

        # Fail the rest of the steps and make reports.
        for step in remaining_steps:
            report = StepReport(step=step)
            report.finalize(failed=True)
            self.add_step_report(report)


@dataclass
class ReportContext:
    scenario: dict[str, Any]
    name: str


def runtest_makereport(item: Item, call: CallInfo, rep: TestReport) -> None:
    """Store item in the report object."""
<<<<<<< HEAD
    try:
        scenario_report: ScenarioReport = scenario_reports_registry[item]
    except KeyError:
        return

    test_report_context[rep] = ReportContext(scenario=scenario_report.serialize(), name=item.name)
=======
    scenario_report = getattr(item, "__scenario_report__", None)
    if scenario_report is not None:
        rep.scenario = scenario_report.serialize()  # type: ignore
        rep.item = {"name": item.name}  # type: ignore
>>>>>>> 1e5595b3


def before_scenario(request: FixtureRequest, feature: Feature, scenario: Scenario) -> None:
    """Create scenario report for the item."""
    scenario_reports_registry[request.node] = ScenarioReport(scenario=scenario)


def step_error(
    request: FixtureRequest,
    feature: Feature,
    scenario: Scenario,
    step: Step,
    step_func: Callable[..., Any],
    step_func_args: dict,
    exception: Exception,
) -> None:
    """Finalize the step report as failed."""
    scenario_reports_registry[request.node].fail()


def before_step(
    request: FixtureRequest,
    feature: Feature,
    scenario: Scenario,
    step: Step,
    step_func: Callable[..., Any],
) -> None:
    """Store step start time."""
    scenario_reports_registry[request.node].add_step_report(StepReport(step=step))


def after_step(
    request: FixtureRequest,
    feature: Feature,
    scenario: Scenario,
    step: Step,
    step_func: Callable,
    step_func_args: dict,
) -> None:
    """Finalize the step report as successful."""
    scenario_reports_registry[request.node].current_step_report.finalize(failed=False)<|MERGE_RESOLUTION|>--- conflicted
+++ resolved
@@ -160,19 +160,12 @@
 
 def runtest_makereport(item: Item, call: CallInfo, rep: TestReport) -> None:
     """Store item in the report object."""
-<<<<<<< HEAD
     try:
         scenario_report: ScenarioReport = scenario_reports_registry[item]
     except KeyError:
         return
 
     test_report_context[rep] = ReportContext(scenario=scenario_report.serialize(), name=item.name)
-=======
-    scenario_report = getattr(item, "__scenario_report__", None)
-    if scenario_report is not None:
-        rep.scenario = scenario_report.serialize()  # type: ignore
-        rep.item = {"name": item.name}  # type: ignore
->>>>>>> 1e5595b3
 
 
 def before_scenario(request: FixtureRequest, feature: Feature, scenario: Scenario) -> None:
